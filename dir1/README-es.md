🌍
*[Čeština](README-cs.md) ∙ [English](README.md) ∙ [Español](README-es.md) ∙ [Français](README-fr.md) ∙ [Italiano](README-it.md) ∙ [日本語](README-ja.md) ∙ [한국어](README-ko.md) ∙ [Português](README-pt.md) ∙ [Русский](README-ru.md) ∙ [Slovenščina](README-sl.md) ∙ [Українська](README-uk.md) ∙ [中文](README-zh.md)*

# El Arte del Terminal

[![Join the chat at https://gitter.im/jlevy/the-art-of-command-line](https://badges.gitter.im/Join%20Chat.svg)](https://gitter.im/jlevy/the-art-of-command-line?utm_source=badge&utm_medium=badge&utm_campaign=pr-badge&utm_content=badge)

- [Meta](#meta)
- [Fundamentos](#fundamentos)
- [Uso diario](#de-uso-diario)
- [Procesamiento archivos y datos](#procesamiento-de-archivos-y-datos)
- [Depuración del sistema](#depuración-del-sistema)
- [One-liners](#one-liners)
- [Obscuro pero útil](#osbcuro-pero-útil)
- [Solo para OS X](#solo-para-os-x)
- [Más recursos](#más-recursos)
- [Advertencia](#advertencia)


![curl -s 'https://raw.githubusercontent.com/jlevy/the-art-of-command-line/master/README.md' | egrep -o '`\w+`' | tr -d '`' | cowsay -W50](cowsay.png)

La fluidez en el terminal es una destreza a menudo abandonada y considerada arcaica, pero ésta mejora tu flexibilidad y productividad como ingeniero de formas obvias y sutiles. Esta es una selección de notas y consejos para usar el terminal que encontramos útiles al trabajar en Linux. Algunos consejos son elementales y algunos bastante específicos, sofisticados u oscuros. Esta página no es larga, pero si puedes usar y recordar todos los puntos aquí mostrados, sabrás un montón.

Este trabajo es el resultado de [muchos autores y traductores](AUTHORS.md).
Parte de esta:
[originalmente](http://www.quora.com/What-are-some-lesser-known-but-useful-Unix-commands)
[apareció](http://www.quora.com/What-are-the-most-useful-Swiss-army-knife-one-liners-on-Unix)
en [Quora](http://www.quora.com/What-are-some-time-saving-tips-that-every-Linux-user-should-know),
<<<<<<< HEAD
pero debido al interés mostrado, parecía valer la pena usar Github, donde personas más talentosas que el autor original pudieran sugergir mejoras fácilmente. Si ves un error o algo que podría mejorarse, por favor, ¡crea un issue o PR! (Por supuesto primero revisa la sección meta de PRs/issues.)
=======
pero se ha movido desde entonces a Github, donde personas más talentosas que el autor han hecho numerosas mejoras.
[**Por favor contribuye**](/CONTRIBUTING.md) Si ves un error o algo que podría ser mejor!
>>>>>>> 90587125


## Meta

Alcance:

- Esta guía es tanto para principiantes como para experimentados. Los objetivos son *diversidad* (todo importa), *especificidad* (dar ejemplos concretos del caso más común), y *concisión* (evitar cosas que no son esenciales o insignificantes que puedas buscar fácilmente en otro lugar). Cada consejo es esencial en alguna situación o significativamente puede ahorrar tiempo comparado con otras alternativas.
<<<<<<< HEAD
- Está escrita para Linux, con excepción de la sección "[Solo para OS X](#os-x-only)". Muchos de los otros puntos aplican o pueden ser instalados en otros Unices o MacOS (o incluso Cygwin).
- Se centra en Bash interactivo, aunque muchos de los consejos aplican para otros shells y al Bash scripting por lo general.
- Incluye tanto comandos "estándar" Unix así como los que requieren instalaciones de paquetes especiales -- siempre que sean lo suficientemente importantes para merecer su inclusión.
=======
- Esta escrito para Linux, con excepción de la sección "[Solo para OS X](#os-x-only)". Muchos de los otros puntos aplican o pueden ser instalados en otros Unices o OS X (o incluso Cygwin).
- Se enfoca en Bash interactivo, aunque muchos de los consejos se aplican para otros shells y al Bash scripting por lo general.
- Incluye tanto comandos "estándar" Unix, así como aquellos que requieren la instalación especial de un paquete -- siempre que sea suficientemente importante para ameritar su inclusión.
>>>>>>> 90587125

Notas:

- Para mantener esto en una página, el contenido está incluido implícitamente por referencia. Eres lo suficientemente inteligente para consultar más detalles en otros lugares buscando en Google una vez conoces la idea o el comando. Usa `apt-get`/`yum`/`dnf`/`pacman`/`pip`/`brew` (según proceda) para instalar los nuevos programas.
- Usa [Explainshell](http://explainshell.com/) para obtener detalles de ayuda sobre que hacen los comandos, las opciones, las pipes, etc.


## Fundamentos

- Aprende conocimientos básicos de Bash, de hecho, escribe `man bash` y al menos échale un vistazo a todo el asunto. Es bastante fácil de seguir y no es tan largo. Alternar entre shells puede ser agradable, pero Bash es poderoso y siempre está disponible (conocer *solo* zsh, fish, etc., aunque resulte tentador en tu propia laptop, Te restringe en muchas situaciones, tales como el uso de servidores existentes).

- Aprende bien al menos un editor de texto, idealmente Vim (`vi`), como no hay realmente una competencia para la edición aleatoria en un terminal (incluso si usa Emacs, un gran IDE, o un editor alternativo (hipster) moderno la mayor parte del tiempo).

- Conoce como leer la documentación con `man` (Para curiosos, `man man` lista las secciones enumeradas, ej. 1 es comandos "regulares", 5 son archivos/convenciones, y 8 para administración). Encuentra las páginas de man `apropos`. Sepa que alguno de los comandos no son ejecutables, pero son Bash builtins, y que puedes obtener ayuda sobre ellos con `help` y `help -d`.

- Aprende sobre redirección de salida `>`, entrada `<` y pipes utilizando `|`. Conozca que `>` sobrescribe el archivo de salida y `>>` añade. Aprende sobre stdout y stderr.

- Aprende sobre expansión de archivos glob con `*` (y tal vez `?` y `[`...`]`) y quoting y la diferencia entre comillas dobles `"` y simples `'`. (Ver más en expansión de variables más abajo.)

- Familiarízate con la administración de trabajo en Bash: `&`, **ctrl-z**, **ctrl-c**, `jobs`, `fg`, `bg`, `kill`, etc.

- Conoce `ssh` y lo básico de autenticación sin contraseña, vía `ssh-agent`, `ssh-add`, etc.

- Administración de archivos básica: `ls` y `ls -l` (en particular, aprende el significado de cada columna en `ls -l`), `less`, `head`, `tail` y `tail -f` (o incluso mejor, `less +F`), `ln` y `ln -s` (aprende las diferencias y ventajas entre enlaces hard y soft), `chown`, `chmod`, `du` (para un resumen rápido del uso del disco: `du -hs *`). Para administración de archivos de sistema, `df`, `mount`, `fdisk`, `mkfs`, `lsblk`. Aprenda que un inode es `ls -i` or `df -i`).

- Administración básica de redes: `ip` o `ifconfig`, `dig`.

- Conoce bien las expresiones regulares y varias opciones (flags) para `grep`/`egrep`. Las opciones `-i`, `-o`, `-v`, `-A`, `-B` y `-C` son dignas de ser recordadas.

- Aprende el uso de `apt-get`, `yum`, `dnf` o `pacman` (dependiendo de la distribución "distro") para buscar e instalar paquetes. Y asegúrate que tienes `pip` para instalar la herramienta de línea de comando basada en Python (un poco más abajo esta explicado como instalar vía `pip`).


## De uso diario

- En Bash, se usa **Tab** para completar los argumentos o lista todos los comandos disponibles y **ctrl-r** para buscar a través del historial de comandos (despues de presionar, escribe la búsqueda, presiona **ctrl-r** repetidamente para hacer un ciclo a través de más coincidencias, presiona **Enter** para ejecurar el comando encontrado, o presiona la flecha derecha para poner el resultado en la línea actual y editar).

- En Bash, se usa **ctrl-w** para borrar la última palabra, y **ctrl-u** para borrar todo hacia atrás hasta el inicio de la línea. Se usa **alt-b** y **alt-f** para moverse entre palabras, **ctrl-a** para mover el cursor al principio de la línea,  **ctrl-e** para mover el cursor al final de la línea,  **ctrl-k** para eliminar hasta el final de la línea, **ctrl-l** para limpiar la pantalla. Ver `man readline` para todos los atajos de teclado por defecto en Bash. Son una gran cantidad. Por ejemplo **alt-.** realiza un ciclo a través de los comandos previos, y **alt-*** expande un glob.

- Alternativamente, si amas los atajos de teclado vi-style, usa `set -o vi`. (y `set -o emacs` para regresar a la anterior).

- Para editar largos comandos, después de configurar to editor (por ejemplo `export EDITOR=vim`), **ctrl-x** **ctrl-e** se abrirá el comando actual en un editor para editar multiples líneas. O en estilo vi, **escape-v**.

- Para ver los últimos comandos, `history`. También existen abreviaciones, tales como, `!$` (último argumento) y `!!` último comando, aunque son fácilmente remplazados con **ctrl-r** y **alt-.**.

- Para volver al directorio de trabajo previo: `cd -`

- Si estás a medio camino al escribir un comando pero cambias de opinión, presiona **alt-#** para agregar un `#` al principio y lo agrega como comentario (o usa **ctrl-a**, **#**, **enter**). Luego puedes regresar a este vía comando `history`.

- Usa `xargs` (o `parallel`). Es muy poderoso. Ten en cuenta que puedes controlar cuántos elementos son ejecutados por línea (`-L`), así como el paralelismo (`-P`). Si no estas seguro de que este haga la cosa correcta, usa `xargs echo` primero. También, `-I{}` es útil. Ejemplos:
```bash
      find . -name '*.py' | xargs grep some_function
      cat hosts | xargs -I{} ssh root@{} hostname
```

- `pstree -p` es útil para mostrar el árbol de procesos.

- Usa `pgrep` y `pkill` para encontrar o señalar procesos por su nombre (`-f` es de mucha ayuda).

- Conoce las señales que puedes enviar a los procesos. Por ejemplo, para suspender un proceso usa `kill -STOP [pid]`. Con `man 7 signal` puedes ver la lista completa

- Usa `nohup` o `disown` si quieres que un proceso de fondo se mantenga corriendo para siempre.

- Verifica que procesos están escuchando vía `netstat -lntp` o `ss -plat` (para TCP; agrega `-u` para UDP).

- Consulta también `lsof` para abrir sockets y archivos.

- Consulta `uptime` o `w` para conocer cuánto tiempo el sistema ha estado corriendo.

- Usa `alias` para crear atajos para comandos comúnmente usados. Por ejemplo, `alias ll="las -latr"` crea el alias `ll`

- En Bash scripts, usa `set -x` (o su variantes `set -v`, que registra las entradas sin procesar, incluyendo variables sin expander y comantarios) para depurar la salida. Usa el modo estricto al menos que tengas una buena razón para no hacerlo: Usa `set -e` para abortar en caso de errores (códigos de salida distintos a cero). Usa `set -u` para detectar uso de variables no definidas. Considera `set -o pipefail` también, para los errores con pipes, también (estudiar mas sobre este como un tema delicado). Para scripts más complejos, usa también `trap`. en EXIT o ERR. Un hábito útil es para comenzar un script como este, el cual detectará y abortará con errores comunes e imprimirá un mensaje:
```bash
    set -euo pipefail
    trap "echo 'error: Falló del Script: ver arriba comando que falló'" ERR
```

- En Bash scripts, subshells (escritos con paréntesis) son maneras convenientes para agrupar los comandos. Un ejemplo común es temporalmente moverse hacia un directorio de trabajo diferente, Ej.
```bash
      # do something in current dir
      (cd /some/other/dir && other-command)
      # continue in original dir
```

- En Bash, considera que hay muchas formas de expansión de variables. Verificar la existencia de una variable: `${name:?error message}`. Por ejemplo, si un script Bash requiere un único argumento, solo escribe `input_file=${1:?usage: $0 input_file}`. Expansión aritmética: `i=$(( (i + 1) % 5 ))`. Secuencias: `{1..10}`. Reducción de cadenas de texto: `${var%suffix}` y `${var#prefix}`. Por ejemplo si `var=foo.pdf`, entonces `echo ${var%.pdf}.txt` imprime `foo.txt`.

- Utilizando la expansión de corchetes `{`...`}` puede reducir el tener que retipear un texto similar y automatizar conbinaciones de elementos. Esto es útil en ejemplos como `mv foo.{txt,pdf} some-dir` (el cual mueve ambos archivos), `cp somefile{,.bak}` (el cual se expandirá a `cp somefile somefile.bak`) o `mkdir -p test-{a,b,c}/subtest-{1,2,3}` (el cual se expandirá en todas las posibles conbinaciones y creará un árbol de directorios).

- La salida de un comando puede ser tratado como un archivo por medio de `<(some command)`. Por ejemplo, comparar el `/etc/hosts` local con uno remoto:
```sh
      diff /etc/hosts <(ssh somehost cat /etc/hosts)
```

- Conocer acerca de "here documents" en Bash, como también de `cat <<EOF ...`.

- En Bash, redirecciona ambas la salida estándar y el error estándar, mediante: `some-command >logfile 2>&1` o `some-command &>logfile`. Frecuentemente, para garantizar que un comando no haya dejado abierto un archivo para controlar la entrada estándar vinculada al terminal en el que te encuentras y también como buena práctica puedes agregar `</dev/null`.

- Usa `man ascii` para una buena tabla ASCII con valores hexadecimal y decimales. Para información de codificación general, `man unicode`, `man utf-8`, y `man latin1` son de utilidad.

- Usa `screen` o [`tmux`](https://tmux.github.io/) para multiplexar la pantalla, especialmente útil en sesiones ssh remotas y para desconectar y reconectar a una sesión. `byobu` puede mejorar la pantalla o tmux proporcionando mayor información y gestión ás sencilla. Una alternativa más minimalista para persistencia de la sesión solo sería `dtach`.

- En ssh, saber cómo hacer un port tunnel con `-L` o `-D` (y de vez en cuando `-R`) es útil, Ej. para acceder a sitios web desde un servidor remoto.

- Puede ser útil hacer algunas optimizaciones a su configuración ssh; por ejemplo, `~/.ssh/config`, contiene la configuración para evitar desconexiones en ciertos entornos de red, utiliza compresión (cual es útil con scp sobre conexiones con un bajo ancho de banda), y la multiplexión de canales para el mismo servidor con un archivo de control local:
```
      TCPKeepAlive=yes
      ServerAliveInterval=15
      ServerAliveCountMax=6
      Compression=yes
      ControlMaster auto
      ControlPath /tmp/%r@%h:%p
      ControlPersist yes
```

- Algunas otras opciones relevantes a ssh son sensibles en cuanto a seguridad y deben ser usadas con cuidado, Ej. por subnet, host o en redes confiables: `StrictHostKeyChecking=no`, `ForwardAgent=yes`.

- Considera [`mosh`](https://mosh.mit.edu/) una alternativa para ssh que utiliza UDP, evitando conexiones caidas y agregando conveniencia en el camino. (require configuración del lado del servidor).

- Para obtener permiso sobre un archivo en forma octal, el cual es útil para la configuración del sistema pero no está disponible con `ls` y fácil de estropear, usa algo como
```sh
      stat -c '%A %a %n' /etc/timezone
```

- Para selección interactiva de valores desde la salida de otro comando, use [`percol`](https://github.com/mooz/percol) o [`fzf`](https://github.com/junegunn/fzf).

- Para la interacción con archivos basados en la salida de otro comando (como `git`), use `fpp` ([PathPicker](https://github.com/facebook/PathPicker)).

- Para un servidor web sencillo para todos los archivos en el directorio actual (y subdirectorios), disponible para cualquiera en tu red, usa:
`python -m SimpleHTTPServer 7777` (para el puerto 7777 y Python 2) y `python -m http.server 7777` (para 7777 y Python 3).

- Para ejecutar un comando con privilegios, usando `sudo` (para root) o `sudo -u` (para otro usuario). Usa `su` o `sudo bash` para realmente ejecutar un shell como este usuario. Usa `su -` para simular un login fresco como root u otro usuario.


## Procesamiento de archivos y datos

- Para localizar un archivo por nombre en el directorio actual, `find . -iname '*algo*'` (o similar). Para encontrar un archivo en cualquier lado por nombre, usa `locate something` (pero tenga en mente que `updatedb` quizás no haya indexado recientemente los archivos creados).

- Para búsqueda general a través de archivos fuente o de datos (más avanzado que `grep -r`), usa [`ag`](https://github.com/ggreer/the_silver_searcher).

- Para convertir HTML a texto: `lynx -dump -stdin`

- Para Markdown, HTML, y todos los tipos de conversión de documentos, prueba [`pandoc`](http://pandoc.org/).

- Si debe manipular XML, `xmlstarlet` es viejo pero bueno.

- Para JSON usa [`jq`](http://stedolan.github.io/jq/).

- Para YAML, usa [`shyaml`](https://github.com/0k/shyaml).

- Para archivos Excel o CSV, [csvkit](https://github.com/onyxfish/csvkit) proporciona `in2csv`, `csvcut`, `csvjoin`, `csvgrep`, etc.

- Para Amazon S3, [`s3cmd`](https://github.com/s3tools/s3cmd) es conveniente y [`s4cmd`](https://github.com/bloomreach/s4cmd) es el mas rápido. [`aws`](https://github.com/aws/aws-cli) de Amazon y el mejorado [`saws`](https://github.com/donnemartin/saws) son esenciales para otras tareas relacionadas al AWS.

- Conoce acerca de `sort` y `uniq`, incluyendo las opciones de uniq `-u` y `-d` -- ver [one-liners](https://github.com/jlevy/the-art-of-command-line/blob/master/README-es.md#one-liners) más abajo. Ver también `comm`

- Conoce acerca de `cut`, `paste` y `join` para manipular archivos de texto. Muchas personas usan `cut` pero se olvidan acerca de `join`.

- Conoce acerca de `wc` para contar saltos de línea (`-l`), caracteres (`-m`), palabras (`-w`) y bytes (`-c`).

- Conoce acerca de `tee` para copiar desde el stdin hacia un archivo y también hacia el stdout, al igual que en `ls -al | tee file.txt`.

- Conoce que la localización afecta muchas herramientas de línea de comando en forma delicada, incluyendo el ordenamiento (compaginación) y rendimiento. La mayoría de las instalaciones de Linux configuran `LANG` u otras variables de localización para la configuración local como US English. Pero ten en mente que el ordenamiento puede cambiar si cambia la localización. Y también las rutinas i18n pueden hacer que `sort` u otros comandos se ejecuten más lentamente. En algunas situaciones (tales como la realización de operaciones u operaciones singulares descritas más abajo) puedes ignorar las rutinas i18n por completo y utilizar el sort tradicional basado en bytes, usando `export LC_ALL=C`.

- Conoce los aspectos básicos de `awk` y `sed` para manejo de datos. Por ejemplo, sumar todos lo números en la tercera columna de un archivo de texto: `awk '{ x += $3 } END { print x }'`. Esto es probablemente 3 veces más rápido y 3 veces más corto que su equivalente en Python.

- Para reemplazar todas las ocurrencias de un string en su lugar, en uno o más archivos:
```sh
      perl -pi.bak -e 's/old-string/new-string/g' my-files-*.txt
```

- Para renombrar multiples y/o buscar y remplazar dentro de archivos, intenta [`repren`](https://github.com/jlevy/repren). (En algunos casos el comando `rename` también permite multiples renombramientos, pero sea cuidadoso ya que esta funcionalidad no es igual en todas las distribuciones de Linux.)
```sh
      # Renombramiento completo de archivos, carpetas y contenidos foo -> bar:
      repren --full --preserve-case --from foo --to bar .
      # Recuperar archivos de respaldo cualquier.bak -> cualquier:
      repren --renames --from '.*)\.bak' --to '\1' *.bak
      # Igual que arriba, utilizando rename, si esta disponible:
      rename 's/\.bak$//' *.bak
```

- Como dice la página de man, `rsync` es una muy rápida y extraordinariamente versatil herramienta de copiado. Esta se conoce por la sincronización entre máquinas pero es igualmente útil localmente. Esta también se encuentra entre las [formas más rápidas](https://web.archive.org/web/20130929001850/http://linuxnote.net/jianingy/en/linux/a-fast-way-to-remove-huge-number-of-files.html) para borrar un gran número de archivos:
```sh
mkdir empty && rsync -r --delete empty/ some-dir && rmdir some-dir
```

- Usa `shuf` para mezclar o seleccionar líneas aleatorias de un archivo.

- Conoce las opciones de `sort`. Para números, usa `-n`, o `-h` para manipulación de números humanamente leíbles (Ej. desde `du -h`). Conoce el trabajo principal de (`-t` y `-k`). En particular, esta atento que lo necesitas  escribir`-k1,1` para ordenar por solo el primer campo; `-k1` significa ordenar de acuerdo a toda la línea. Orden estable (`sort -s`) puede ser útil. Por ejemplo, para organizar el primer por el campo 2, entonces secundariamente hacerlo por el campo 1, Puedes usar `sort -k1,1 | sort -s -k2,2`.

- Si alguna vez necesitas escribir un tab literal en una línea de comandos en Bash (Ej. para el argumento -t de ordenar), presiona **ctrl-v** **[Tab]** o escribe `$'\t'` (El último es mejor porque puedes copiarlo/pegarlo).

- Las herramientas estándar para reparar el código fuente son `diff` y `patch`. Consulta también `diffstat` para resumen estadístico de una diff y `sdiff` para un diff puesto lado a lado. Considera `diff -r` trabaja con directorios por completo. Usa `diff -r tree1 tree2 | diffstat` para el resumen de cambios. Urilizá `vimdiff` para comparar y editar archivos.

- Para archivos binarios, usa `hd`, `hexdeump` or `xxd` para volcados hexdecimales simples y `bvi` o `biew` para edición de binario.

- También para archivos binarios, `strings` (además de `grep`, etc.) permite encontrar fragmentos de texto.

- Para diffs binaria (compresión delta), usa `xdelta3`.

- Para convertir la codificación del texto, probar `iconv`. O `uconv` para uso más avanzado; este soporta algunos elementos Unicode avanzados. Por ejemplo, este comando coloca en minúsculas y remueve todas los acentos (por su expansión y colocándolos):
```sh
      uconv -f utf-8 -t utf-8 -x '::Any-Lower; ::Any-NFD; [:Nonspacing Mark:] >; ::Any-NFC; ' < input.txt > output.txt
```

- Para dividir archivos en múltiples partes, consulta `split` (para dividir por tamaño) y `csplit` (para dividir por un patrón).

- Para manipular expresiones de fecha y tiempo, usa `dateadd`, `datediff`, `strptime` etc. de [`dateutils`](http://www.fresse.org/dateutils/).

- Usa `zless`, `zmore`, `zcat`, y `zgrep` para operar sobre archivos comprimidos.


## Depuración del sistema

- Para depuración web, `curl` y `curl -I` son prácticos, o como sus equivalentes `wget`, o el más moderno [`httpie`](https://github.com/jkbrzt/httpie).

- Para conocer el estado del cpu/disco, las clásicas herramientas son `top` (o mejor `htop`), `iostat`, y `iotop`. Usa `iostat -mxz 15` para CPU básicas y estadísticas detalladas y visión de rendimiento por partición del disco.

- Para detalles de la conexión de red, usa `netstat` y `ss`.

- Para una rápida visión general de que esta pasando en un sistema, `dstat` es especialmente útil. Para una visión general más amplia con detalles usa [`glances`](https://github.com/nicolargo/glances).

- Para conocer el estado de la memoria, ejecuta y entiende la salida de `free` y `vmstat`. En particular, ten en cuenta que el valor "cached" es mantenido en memoria por el kernel de Linux como un archivo de cache, por lo que efectivamente cuenta como valor para "free".

- El sistema de depuración de Java es harina de otro costal, pero un truco simple en las JSM de Oracle y otros consta en que puedes ejecutar `kill -3 <pid>` y una traza completa y un resumen del montículo "heap summary" (incluyendo del detalle de la colección de basura generacional, la cual puede ser altamente informativa) serán descargados al stderr/logs. Las herramientas `jps`, `jstat`, `jstack`, `jmap` del JDK son útiles. [SJK tools](https://github.com/aragozin/jvm-tools) son más avanzadas.

- Usa `mtr` como un mejor traceroute para identificar los problemas en la red.

- Para examinar por qué el disco está lleno, `ncdu` ahorra tiempo en comparación con los comandos usuales como `du -sh *`.

- Para encontrar cual socket o proceso está utilizando el ancho de banda, prueba `iftop` o `nethogs`.

- La herramienta `ab` (viene con Apache) es útil para una verificación rápida del rendimiento de un servidor web. Para pruebas de carga más complejas prueba `siege`.

- Para una depuración mas seria de redes, `wireshark`, `tshark`, o `ngrep`.

- Conoce acerca de `strace` y `ltrace`. Estas puede ser de utilidad si un programa está fallando, suspendido, o colgado, y no sabe por qué, o si quieres tener una idea general del rendimiento. Considera la opción de elaboración de perfiles (`-c`), y la habilidad de adjuntar a un proceso en ejecución (`-p`).

- Conoce acerca `ldd` para verificar librerías compartidas etc.

- Conoce como conectarse a un proceso en ejecución con `gdb` y obtener su traza de pilas.

- Usa `/proc`. Es extraordinariamente útil algunas veces cuando se depuran problemas en vivo. Ejemplos: `/proc/cpuinfo`, `/proc/xxx/cwd`, `/proc/meminfo`, `/proc/cmdline`, `/proc/xxx/exe`, `/proc/xxx/fd/`, `/proc/xxx/smaps` (donde `xxx` es el id o pid del proceso).

- Cuando se depura porque algo salió mal en el pasado, `sar` puede ser muy útil. Este muestra la estadística histórica en CPU, memoria, red, etc.

- Para sistemas y análisis de rendimiento de mayor profundidad, examina `stap` ([SystemTap](https://sourceware.org/systemtap/wiki)), [`perf`](https://en.wikipedia.org/wiki/Perf_(Linux)), y [`sysdig`](https://github.com/draios/sysdig).

- Comprueba en que OS se encuentra con `uname` o `uname -a` (información general en Unix/kernel) o `lsb_release -a` (información en Linux distro).

- Usa `dmesg` siempre que algo actúe raro (esto podría ser problemas con el hardware o driver).


## One-liners

Algunos ejemplos de comandos reunidos:

- Es notablemente útil en ocasiones que pueda realizar intersección, unión, y diferencia de conjuntos de archivos de texto vía `sort`/`uniq`. Suponga que `a` y `b` como archivos de texto que son únicos. Esto es rápido, y trabaja con archivos de tamaño arbitrario, hasta varios gigabytes. (Sort no está limitado por la memoria, aunque quizás necesite utilizar la opción `-T` si `/tmp` está en una pequeña partición de raíz.) Consulta también la nota acerca de `LC_ALL` y las opciones de `sort`, `-u` (dejado de lado para clarificar más abajo).
```sh
      cat a b | sort | uniq > c   # c es a unido con b
      cat a b | sort | uniq -d > c   # c es a intersectado con b
      cat a b b | sort | uniq -u > c   # c es el conjunto diferencia a - b
```

- Usa `grep . *` para rápidamente examinar el contenido de todos los archivos de un directorio (para que cada línea este emparejada con  con el nombre de archivo), o `head -100 *` (para que cada archivo tenga un encabezado). Esto puede se útil para directorios llenos con ajustes de configuración como aquellos en `/sys`, `/proc`, `/etc`.


- Sumar todos los números en la tercera columna de un archivo de texto (esto es probablemente 3 veces más rápido y 3 veces menos código que el equivalente en Python):
```sh
      awk '{ x += $3 } END { print x }' miarchivo
```

- Consultar tamaños/fechas en un árbol de archivos, esto es como un `ls -l` recursivo pero es más fácil de leer que `ls -lR`:
```sh
      find . -type f -ls
```

- Digamos que tiene un archivo de texto, como un log de un servidor web, y un cierto valor comienza a aparecer en algunas líneas, tales como un parámetro `acct_id` que está presente en la URL. Si quieres un recuento de cuantas peticiones por cada `acct_id`:
```sh
      cat access.log | egrep -o 'acct_id=[0-9]+' | cut -d= -f2 | sort | uniq -c | sort -rn
```

- Para monitorear continuamente los cambios, usa `watch`, Ej. verificar los cambios de archivos en un directorio con `watch -d -n 2 'ls -rt1h | tail'` o para configuraciones de red mientras solucionas problemas con la configuración wifi `watch -d -n 2 ifconfig`.

- Ejecuta esta función para obtener un consejo aleatorio desde este documento (analiza el Markdown y extrae un elemento):
```sh
      function taocl() {
        curl -s https://raw.githubusercontent.com/jlevy/the-art-of-command-line/master/README.md |
          pandoc -f markdown -t html |
          xmlstarlet fo --html --dropdtd |
          xmlstarlet sel -t -v "(html/body/ul/li[count(p)>0])[$RANDOM mod last()+1]" |
          xmlstarlet unesc | fmt -80
      }
```


## Obscuro, pero útil

- `expr`: ejecuta operaciones aritméticas o booleanas o evalúa expresiones regulares

- `m4`: procesador de macro sencillo

- `yes`: imprime un string sin fin

- `cal`: lindo calendario

- `env`: ejecuta un comando (útil en scripts)

- `printenv`: imprime las variables del entorno (útil en depuración y scripts)

- `look`: buscar palabras en inglés (o líneas en un archivo) comenzando con un string

- `cut`, `paste` y `join`: manipulación de datos

- `fmt`: formatea los párrafos de texto

- `pr`: formatea el texto en páginas/columnas

- `fold`: ajusta de líneas de texto

- `column`: formatea campos de texto alineados, en columnas de ancho fijo o tablas

- `expand` y `unexpand`: conversión entre tabuladores y espacios

- `nl`: agrega números de línea

- `seq`: imprime números

- `bc`: calculadora

- `factor`: factorización de enteros

- [`gpg`](https://gnupg.org/): encripta y firma archivos

- `toe`: tabla de información de términos

- `nc`: depuración de la red y transferencia de datos

- `socat`: socket relay y redireccionador de puerto tcp (similar a `netcat`)

- [`slurm`](https://github.com/mattthias/slurm): visualización del tráfico de red

- `dd`: moviliza datos entre archivos o dispositivos

- `file`: identifica el tipo de archivo

- `tree`: muestra directorios y subdirectorios como un árbol anidado; parecido a `ls` pero recursivo

- `stat`: información del archivo

- `time`: ejecuta y calcula el tiempo de ejecución de un comando

- `timeout`: ejecuta un comando especificando una cantidad de tiempo y deteniendo el proceso cuando la cantidad de tiempo especificado se completa.

- `lockfile`: crea un archivo semáforo que puedes solo ser removido con `rm -f`

- `logrotate`: rota, comprime y registra correos electrónicos.

- `watch`: ejecuta un comando repetidamente, mostrando resultados y/o resaltando cambios

- `tac`: imprime archivos en forma inversa

- `shuf`: selección aleatoria de líneas de un archivo

- `comm`: compara archivos ordenados línea por línea

- `pv`: monitorea el progreso de datos a través de un tubo

- `hd`, `hexdump`, `xxd`, `bview` y `bvi`: descarga o edita archivos binarios

- `strings`: extrae texto desde archivos binarios

- `tr`: traducción o manipulación de caracteres

- `iconv` o `uconv`: conversión de codificaciones de texto

- `split` y `csplit`: división de archivos

- `sponge`: lee todas las entradas antes de escribirlo, útil para vista previa y posterior escritura sobre el mismo archivo, Ej., `grep -v something some-file | sponge some-file`

- `units`: unidades de conversión y cálculos; convierte furlongs por fortnight a twips por blink (ver también `/usr/share/units/definitions.units`)

- `apg`: genera contraseñas aleatorias.

- `7z`: compresión de archivos de alto nivel

- `ldd`: información de librería dinámica

- `nm`: símbolos de archvios objeto

- `ab`: benchmarking de servidores web

- `strace`: depuración de llamadas del sistema

- `mtr`: mejor traceroute para la depuración de la red

- `cssh`: shell concurrente visual

- `rsync`: sincronización de archivos y carpetas sobre SSH o en sistema de archivos locales

- `wireshark` y `tshark`: captura de paquetes y depuración de la red

- `ngrep`: grep para la capa de la red

- `host` y `dig`: consultas DNS

- `lsof`: descriptor de archivo de procesos e información de socket

- `dstat`: sistema de estadísticas útil

- [`glances`](https://github.com/nicolargo/glances): visión general de multi-subsistemas, de alto nivel

- `iostat`: estadísticas del uso del disco duro

- `mpstat`: estadísticas del uso del CPU

- `vmstat`: estadísticas del uso de la memoria

- `htop`: versión mejorada de top

- `last`: historial de login

- `w`: quién está autenticado

- `id`: información de identidad de usuario/grupo

- `sar`: estadísticas históricas del sistema

- `iftop` o `nethogs`: utilización de la red por un socket o proceso

- `ss`: estadísticas de socket

- `dmesg`: mensajes de error del arranque y del sistema

- `sysctl`: examina y configura los parámetros de kernel de Linux en tiempo de ejecución

- `hdparm`: manipulación/rendimiento de discos SATA/ATA

- `lsb_release`: información de la distribución de Linux

- `lsblk`: lista de dispositivos de bloque: una vista tipo arbol de sus discos y particiones de disco

- `lshw`, `lscpu`, `lspci`, `lsusb`, `dmidecode`: información de hardware, incluyendo CPU, BIOS, RAID, gráficos, dispositivos, etc

- `lsmod` y `modinfo`: lista y muestra detalles de los módulos del kernel

- `fortune`, `ddate`, y `sl`: um, bien, depende de si considera las locomotoras de vapor y citas Zippy "útiles"


## Solo para OS X

Estos son puntos relevantes *únicamente* para OS X.

- Administración de paquetes con `brew` (Homebrew) y/o `port` (MacPorts). Estos pueden ser utilizados para instalar en OS X muchos de los comandos de arriba.

- Copie la salida de cualquier comando en una aplicación de escritorio con `pbcopy` y pegue una entrada con `pbpaste`.

- Para activar la teacla Option en un OS X Terminal como una tecla alt (tal como se usan en los comandos más arriba como  **alt-b**, **alt-f**, etc.), abre Preferencias -> Perfiles -> Teclado y selecciona "Usa Option como tecla Meta".

- Para abrir un archivo con una aplicación de escritorio, use `open` o `open -a /Applications/Whatever.app`.

- Spotlight: Busque archivos con `mdfind` y liste metadata (tal como información de foto EXIF) con `mdls`.

- Ten en cuenta que OS X está basado en BSD Unix, y muchos comandos (por ejemplo `ps`, `ls`, `tail`, `awk`, `sed`) tiene sutiles variaciones en comparación con Linux, que está en gran parte influenciado por el sistema Unix V-style y herramientas GNU. Comunmente se puede diferenciar al notar que una página man tienen el encabezado "BSD General Commands Manual." En algunos casos versiones GNU pueden ser instaladas también (tales como `gawk` y `gsed` para GNU awk y sed). Si escribe Bash scripts multiplataforma, evite tales comandos (por ejemplo, considere Python o `perl`) o prueba cuidadosamente.

- Para obtener la información de la versión del OS X, usa `sw_vers`.

## Más recursos

- [awesome-shell](https://github.com/alebcay/awesome-shell): Una lista curada de herramientas shell y recursos.
- [awesome-osx-command-line](https://github.com/herrbischoff/awesome-osx-command-line): Una guía más detallada para la línea de comandos del OS X.
- [Strict mode](http://redsymbol.net/articles/unofficial-bash-strict-mode/) para escribir mejores script shell.
- [shellcheck](https://github.com/koalaman/shellcheck): Una herramienta de análisis estadístico del script shell. Esencialmente, lint para bash/sh/zsh.
- [Filenames and Pathnames in Shell](http://www.dwheeler.com/essays/filenames-in-shell.html): Las menudencias tristemente complejas sobre cómo manejar nombres de archivos correctamente en shell scripts.


## Advertencia

Con la excepción de tareas muy pequeñas, el código está escrito para que otros puedan leerlo. Con el poder llega la responsabilidad. El hecho de que *puedes* hacer algo en Bash no necesariamente significa que deba hacerlo! ;)


## Licencia

[![Creative Commons License](https://i.creativecommons.org/l/by-sa/4.0/88x31.png)](http://creativecommons.org/licenses/by-sa/4.0/)

Este trabajo está licenciado bajo [Creative Commons Attribution-ShareAlike 4.0 International License](http://creativecommons.org/licenses/by-sa/4.0/).<|MERGE_RESOLUTION|>--- conflicted
+++ resolved
@@ -26,12 +26,8 @@
 [originalmente](http://www.quora.com/What-are-some-lesser-known-but-useful-Unix-commands)
 [apareció](http://www.quora.com/What-are-the-most-useful-Swiss-army-knife-one-liners-on-Unix)
 en [Quora](http://www.quora.com/What-are-some-time-saving-tips-that-every-Linux-user-should-know),
-<<<<<<< HEAD
-pero debido al interés mostrado, parecía valer la pena usar Github, donde personas más talentosas que el autor original pudieran sugergir mejoras fácilmente. Si ves un error o algo que podría mejorarse, por favor, ¡crea un issue o PR! (Por supuesto primero revisa la sección meta de PRs/issues.)
-=======
 pero se ha movido desde entonces a Github, donde personas más talentosas que el autor han hecho numerosas mejoras.
 [**Por favor contribuye**](/CONTRIBUTING.md) Si ves un error o algo que podría ser mejor!
->>>>>>> 90587125
 
 
 ## Meta
@@ -39,15 +35,9 @@
 Alcance:
 
 - Esta guía es tanto para principiantes como para experimentados. Los objetivos son *diversidad* (todo importa), *especificidad* (dar ejemplos concretos del caso más común), y *concisión* (evitar cosas que no son esenciales o insignificantes que puedas buscar fácilmente en otro lugar). Cada consejo es esencial en alguna situación o significativamente puede ahorrar tiempo comparado con otras alternativas.
-<<<<<<< HEAD
 - Está escrita para Linux, con excepción de la sección "[Solo para OS X](#os-x-only)". Muchos de los otros puntos aplican o pueden ser instalados en otros Unices o MacOS (o incluso Cygwin).
 - Se centra en Bash interactivo, aunque muchos de los consejos aplican para otros shells y al Bash scripting por lo general.
 - Incluye tanto comandos "estándar" Unix así como los que requieren instalaciones de paquetes especiales -- siempre que sean lo suficientemente importantes para merecer su inclusión.
-=======
-- Esta escrito para Linux, con excepción de la sección "[Solo para OS X](#os-x-only)". Muchos de los otros puntos aplican o pueden ser instalados en otros Unices o OS X (o incluso Cygwin).
-- Se enfoca en Bash interactivo, aunque muchos de los consejos se aplican para otros shells y al Bash scripting por lo general.
-- Incluye tanto comandos "estándar" Unix, así como aquellos que requieren la instalación especial de un paquete -- siempre que sea suficientemente importante para ameritar su inclusión.
->>>>>>> 90587125
 
 Notas:
 
