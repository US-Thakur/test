[ Languages: [English](README.md), [Español](README-es.md), [한국어](README-ko.md), [Português](README-pt.md), [Русский](README-ru.md), [Slovenščina](README-sl.md), [中文](README-zh.md) ]


# El Arte del Terminal

[![Join the chat at https://gitter.im/jlevy/the-art-of-command-line](https://badges.gitter.im/Join%20Chat.svg)](https://gitter.im/jlevy/the-art-of-command-line?utm_source=badge&utm_medium=badge&utm_campaign=pr-badge&utm_content=badge)

- [Meta](#meta)
- [Fundamentos](#basics)
- [Uso diario](#everyday-use)
- [Procesamiento archivos y datos](#processing-files-and-data)
- [Depuración del sistema](#system-debugging)
- [One-liners](#one-liners)
- [Obscuro pero útil](#obscure-but-useful)
- [Solo para MacOS X](#macos-x-only)
- [Más recursos](#more-resources)
- [Advertencia](#disclaimer)


![curl -s 'https://raw.githubusercontent.com/jlevy/the-art-of-command-line/master/README.md' | egrep -o '`\w+`' | tr -d '`' | cowsay -W50](cowsay.png)

<<<<<<< HEAD
La fluidez en el terminal es una destreza a menudo abandonada y considerada arcaica, pero esta mejora su flexibilidad y productividad como ingeniero en formas obvia y sutil. Esta es una selección de notas y consejos al usar el terminal que encontré útiles al trabajar en Linux. Algunos consejos son elementales y algunos bastante específicos, sofisticados u oscuros. Esta página no es larga, pero si usa y recuerda todos los puntos aquí mostrados, usted sabrá un montón.
=======
La fluidez en la terminal es una destreza a menudo abandonada y considerada arcaica, pero ésta ayuda a mejorar tu flexibilidad y productividad como ingeniero en formas obvias y sutiles. Esta guía es una selección de notas y consejos para usar la terminal que encontré útiles al trabajar en Linux. Algunos consejos son elementales y otros bastante específicos, sofisticados u oscuros. Esta guía no es larga, pero si usas y recuerdas todos los puntos aquí mostrados, aprenderás un montón.
>>>>>>> 977ae307

La mayor parte 
[originalmente](http://www.quora.com/What-are-some-lesser-known-but-useful-Unix-commands)
[apareció](http://www.quora.com/What-are-the-most-useful-Swiss-army-knife-one-liners-on-Unix)
en [Quora](http://www.quora.com/What-are-some-time-saving-tips-that-every-Linux-user-should-know),
<<<<<<< HEAD
pero debido al interés mostrado, parece que vale la pena usar Github, donde existen personas más talentosas que fácilmente pueden sugerir mejoras. Si ve un error o algo que podría ser mejor, por favor, cree un issue o PR! (Por supuesto revise la sección meta de PRs/issues primero.)
=======
pero debido al interés mostrado, parece que vale la pena usar Github, donde existen personas más talentosas, que fácilmente pueden sugerir mejoras. Si ves un error o algo que podría ser mejor, por favor, crea un issue o PR (Por supuesto primero revisa la sección meta de PRs/issues.)
>>>>>>> 977ae307


## Meta

Alcance:

<<<<<<< HEAD
- Esta guía es tanto para el principiante como para el experimentado. Los objetivos son *diversidad* (todo importa), *especificidad* (dar ejemplos concretos del caso más común), y *concisión* (evitar cosas que no son esenciales o insignificantes que pueda buscar en otro lugar fácilmente). Cada consejo es esencial en alguna situación o significativamente ahorra tiempo comparada con otras alternativas.
- Esta escrito para Linux, con excepción de la sección "[Solo para MacOS X](#macos-x-only)". Muchos de los otros puntos aplican o pueden ser instalados en otros Unices o MacOS (o incluso Cygwin).
- Se enfoca en Bash interactivo, aunque muchos de los consejos se aplican para otros shells y al Bash scripting por lo general.
- Esta incluye tanto comandos "estándar" Unix así como aquellos que requieren la instalación especial de un paquete -- siempre que sea suficientemente importante para ameritar su inclusión.

Notas:

- Para mantener esto en una página, el contenido está incluido implícitamente por referencia. Usted es suficientemente inteligente para ver profundamente los detalles en otros lugares, cuando conoce la idea o comando en Google. Usar `apt-get`/`yum`/`dnf`/`pacman`/`pip`/`brew` (según proceda) para instalar los nuevos programas.
- Usar [Explainshell](http://explainshell.com/) para obtener detalles de ayuda sobre que comandos, opciones, pipes, etc.
=======
- Esta guía está enfocada tanto para principiantes como para experimentados. Los objetivos son *diversidad* (todo importa), *especificidad* (dar ejemplos concretos del caso más común), y *concisión* (evitar cosas que no son esenciales o insignificantes que puedas buscar fácilmente en otro lugar). Cada tip es esencial en alguna situación o puede ayudarte a ahorrar tiempo significativo comparado con otras alternativas
- Esta escrito para Linux, con excepción de la sección "[Solo para MacOS X](#macos-x-only)". Muchos de los otros puntos aplican o pueden ser instalados en otros Unices o MacOS (o incluso Cygwin).
- Se enfoca en Bash interactivo, aunque muchos de los consejos se aplican para otros shells y al Bash scripting por lo general.
- Incluye comandos "estándar" Unix, así como aquellos que requieren la instalación especial de un paquete (siempre que sea suficientemente importante para ameritar su inclusión).

Notas:

- Para mantener esto en una página, el contenido está organizado por referencia. Una vez que conozcas la idea básica, puedes verificar o buscar más información en otros lugares (como Google). Usa `apt-get`/`yum`/`dnf`/`pacman`/`pip`/`brew` (según proceda) para instalar  nuevos programas.
- Usa [Explainshell](http://explainshell.com/) para obtener ayuda acerca de un comando, opción o pipes.
>>>>>>> 977ae307


## Fundamentos

<<<<<<< HEAD
- Aprenda conocimientos básicos de Bash, de hecho, escriba `man bash` y al menos échele un vistazo a toda la cosa. Es bastante fácil de seguir y no es tan largo. Alternar entre shells puede ser agradable, pero Bash es poderoso y siempre está disponible (conocer *solo* zsh, fish, etc., aunque resulte tentador en tu propia laptop, le restringe en muchas situaciones, tales como el uso de servidores existentes).
=======
- Aprende conocimientos básicos de Bash, de hecho escribe `man bash` y verifica el contenido, es bastante fácil de seguir y no es tan largo. Alternar entre shells puede ser agradable, pero Bash es poderoso y siempre está disponible (conocer *solo* zsh, fish, etc., aunque resulte tentador en tu propia laptop, te restringe en muchas situaciones, tales como el uso de servidores existentes).
>>>>>>> 977ae307

- Aprende bien al menos un editor de texto. Idealmente Vim (`vi`), pues realmente no tiene competencia cuando de editar en una termianal se trata (incluso si usas Emacs, un IDE, o un editor alternativo (hipster) moderno la mayor parte del tiempo).

<<<<<<< HEAD
- Conozca como leer la documentación con `man` (Para curiosos, `man man` lista las secciones enumeradas, ej. 1 es comandos "regulares", 5 son archivos/convenciones, y 8 para administración). Encuentra páginas de man con `apropos`. Sepa que alguno de los comandos no son ejecutables, sino Bash builtins, y que puede obtener ayuda sobre ellos con `help` y `help -d`.

- Aprenda sobre redirección de salida `>`, entrada `<` y pipes `|`. Sepa que `>` sobrescribe el archivo de salida y `>>` añade. Aprenda sobre stdout y stderr.

- Aprenda sobre expansión de archivos glob con `*` (y tal vez `?` y `{`...`}`) y quoting y la diferencia entre dobles `"` y simples `'` quotes. (Ver más en expansión de variables más abajo.)
=======
- Conoce como leer la documentación con `man` (Para curiosos, `man man` lista las secciones enumeradas, ej. 1 es comandos "regulares", 5 son archivos/convenciones, y 8 para administración). Encuentra las páginas de man con `apropos`. Fíjate que alguno de los comandos no son ejecutables, pero son "Bash builtins", y puedes aprender de ellos con `help` y `help -d`.

- Aprende sobre redirección de salida `>`, entrada `<` y pipes utilizando `|`. `>` sobrescribe el archivo de salida y `>>` añade. Aprenda sobre stdout y stderr.

- Aprende sobre expansión de archivos glob con `*` (y tal vez `?` y `{`...`}`) y "quoting" y la diferencia entre comillas dobles `"` y simples `'`. (Ver más sobre expansión de variables en las siguientes secciones.)
>>>>>>> 977ae307

- Familiarícese con la administración de trabajo en Bash: `&`, **ctrl-z**, **ctrl-c**, `jobs`, `fg`, `bg`, `kill`, etc.

- Conozca `ssh` y lo básico de autenticación sin contraseña, vía `ssh-agent`, `ssh-add`, etc.

<<<<<<< HEAD
- Administración de archivos básica: `ls` y `ls -l` (en particular, aprenda el significado de cada columna en `ls -l`), `less`, `head`, `tail` y `tail -f` (o mejor aun, `less +F`), `ln` y `ln -s` (aprenda las diferencias y ventajas entre enlaces hard y soft), `chown`, `chmod`, `du` (para un resumen rápido del uso del disco: `du -hs *`). Para administración de archivos de sistema, `df`, `mount`, `fdisk`, `mkfs`, `lsblk`.

- Administración básica de redes: `ip` o `ifconfig`, `dig`.

- Conozca bien las expresiones regulares y varias opciones (flags) para `grep`/`egrep`. Las opciones `-i`, `-o`, `-v`, `-A`, `-B` y `-C` son dignas de ser recordadas.

- Aprenda el uso de `apt-get`, `yum`, `dnf` o `pacman` (dependiendo de la distribución "distro") para buscar e instalar paquetes. Y asegúrate que tienes `pip` para instalar herramientas para la línea de comandos basadas en Python (un poco más abajo esta explicado como instalar vía `pip`).
=======
- Administración de archivos básica: `ls` y `ls -l` (en particular, aprende el significado de cada columna en `ls -l`), `less`, `head`, `tail` y `tail -f` (o incluso mejor, `less +F`), `ln` y `ln -s` (aprende las diferencias y ventajas entre enlaces hard y soft), `chown`, `chmod`, `du` (para un resumen rápido del uso del disco: `du -hs *`). Para administración de archivos de sistema, `df`, `mount`, `fdisk`, `mkfs`, `lsblk`.

- Administración básica de redes: `ip` o `ifconfig`, `dig`.

- Conoce bien las expresiones regulares y varias opciones (flags) para `grep`/`egrep`. Las opciones `-i`, `-o`, `-v`, `-A`, y `-B` son dignas de ser recordadas.

- Aprende el uso de `apt-get`, `yum`, `dnf` o `pacman` (dependiendo del "distro" que uses) para buscar e instalar paquetes. Y asegúrate que tienes `pip` para instalar la herramienta de línea de comando basada en Python (abajo se explica cómo instalar vía `pip`).
>>>>>>> 977ae307


## De uso diario

- En Bash, se usa **Tab** para completar los argumentos y **ctrl-r** para buscar a través del historial de comandos.

<<<<<<< HEAD
- En Bash, se usa **ctrl-w** para borrar la última palabra, y **ctrl-u** para borrar todo el camino hasta el inicio de la línea. Se usa **alt-b** y **alt-f** para moverse entre letras, **ctrl-a** para mover el cursor al principio de la línea,  **ctrl-e** para mover el cursor al final de la línea,  **ctrl-k** para eliminar hasta el final de la línea, **ctrl-l** para limpiar la pantalla. Vea `man readline` para todos los atajos de teclado por defecto en Bash. Son una gran cantidad. Por ejemplo **alt-.** realiza un ciclo a través de los comandos previos, y **alt-*** expande un glob.

- Alternativamente, si ama los atajos de teclado vi-style, use `set -o vi`.
=======
- En Bash, se usa **ctrl-w** para borrar la última palabra, y **ctrl-u** para borrar todo hasta el inicio de una línea. Se usa **alt-b** y **alt-f** para moverse una palabra, **ctrl-a** para mover el cursor al principio de la línea,  **ctrl-e** para mover el cursor al final de la línea,  **ctrl-k** para eliminar hasta el final de la línea, **ctrl-l** para limpiar la pantalla. `man readline` muestra todos los atajos del teclado que Bash trae integrado por default, son una gran cantidad. Por ejemplo **alt-.** realiza un ciclo a través de los comandos previos, y **alt-*** expande un glob.

- Alternativamente si amas los atajos de teclado "vi-style", usa `set -o vi`.
>>>>>>> 977ae307

- `history` muestra los últimos comandos. También existen abreviaciones, tales como, `!$` (último argumento) y `!!` último comando, aunque son fácilmente remplazados con **ctrl-r** y **alt-.**.

- Para volver al directorio de trabajo previo: `cd -`

<<<<<<< HEAD
- Si está a mitad de camino de escribir un comando pero cambias de opinión, presiona **alt-#** para agregar un `#` al principio y lo agrega como comentario (o use **ctrl-a**, **#**, **enter**). Asi despues puede regresar al comando vía comando `history`.

- Se usa `xargs` (or `parallel`). Esto es muy poderoso. Nota: puede controlar muchos elementos ejecutados por línea (`-L`), también es conocido como paralelismo (`-P`). Si no está seguro de que este sea el camino correcto, use `xargs echo` primero. También, `-I{}` es cómodo. Ejemplos:
=======
- Si estás a mitad de camino de escribir un comando pero cambias de opinión, presiona **alt-#** para agregar un `#` al principio, agregándolo como comentario al historial(o usar **ctrl-a**, **#**, **enter**). Luego puedes regresar a este comando vía `history`.

- Usa `xargs` (or `parallel`), son muy poderosos. Nota: puedes controlar cuantos elementos son ejecutados por línea (`-L`), e incluso el paralelismo (`-P`). Si no estás seguro de que estás haciendo las cosas correctamente, primero usa `xargs echo`, (`-I{}` también es práctico). Ejemplos:
>>>>>>> 977ae307
```bash
      find . -name '*.py' | xargs grep some_function
      cat hosts | xargs -I{} ssh root@{} hostname
```

- `pstree -p` es útil para mostrar el árbol de procesos.

- Usa `pgrep` y `pkill` para encontrar o señalar procesos por su nombre (`-f` es de mucha ayuda).

<<<<<<< HEAD
- Conozca varias señales que pueda enviar a los procesos. Por ejemplo, para suspender un proceso, use `kill -STOP [pid]`. Para la lista completa, consultar `man 7 signal`.

- Use `nohup` o `disown` si quiere mantener un proceso de fondo corriendo para siempre.

- Verifique que procesos están escuchando vía `netstat -lntp` o `ss -plat` (para TCP; agrega `-u` para UDP).
=======
- Conoce las señales que puedes enviar a los procesos. Por ejemplo, para suspender un proceso usa `kill -STOP [pid]`. Con `man 7 signal` puedes ver la lista completa

- Usa `nohup` o `disown` para mantener un proceso corriendo en "background"

- Verifica que procesos están escuchando con `netstat -lntp` o `ss -plat` (para TCP; para UDP agrega `-u`).
>>>>>>> 977ae307

- Consulte también `lsof` para abrir sockets y archivos.

<<<<<<< HEAD
- Consulta `uptime` o `w` para conocer cuánto tiempo el sistema ha estado corriendo.

- Usar `alias` para crear atajos para comandos comúnmente usados. Por ejemplo, `alias ll="las -latr"` crea un nuevo alias `ll`.

- En scripts Bash, use `set -x` para depurar la salida. Use el modo estricto cuando se posible. Use `set -e` para abortar en caso de errores. Use `set -o pipefail` también, para ser estrictos sobre los errores (aunque este tema es un poco delicado). Para scripts más complejos, también se puede utilizar `trap`.

- En scripts Bash, subshells (escritos con paréntesis) son maneras convenientes de agrupar los comandos. Un ejemplo común es para moverse temporalmente hacia un directorio diferente del de trabajo, Ej.
=======
- Usa `alias` para crear atajos para comandos comúnmente usados. Por ejemplo, `alias ll="las -latr"` crea el alias `ll`

- En scripts Bash, usa `set -x` para depurar la salida. Utiliza el modo estricto cuando se posible. Utiliza `set -e` para abortar en errores. Para ser estrictos sobre los errores utiliza `set -o pipefail` también, (aunque este tema es un poco delicado). Para scripts más complejos, también se puede utilizar `trap`.

- En scripts Bash, subshells (escritos con paréntesis) son maneras convenientes de agrupar comandos. Un ejemplo común es moverse temporalmente hacia un directorio diferente, ejemplo:
>>>>>>> 977ae307
```bash
      # do something in current dir
      (cd /some/other/dir && other-command)
      # continue in original dir
```

- En Bash, nota que hay muchas formas de expansión de variables. Para verificar la existencia de una variable: `${name:?error message}`. Por ejemplo, si un script Bash requiere un único argumento, solo escribe `input_file=${1:?usage: $0 input_file}`. Expansión aritmética: `i=$(( (i + 1) % 5 ))`. Secuencias: `{1..10}`. Reducción de strings: `${var%suffix}` y `${var#prefix}`. Por ejemplo si `var=foo.pdf`, entonces `echo ${var%.pdf}.txt` imprime `foo.txt`.

<<<<<<< HEAD
- La salida de un comando puede ser tratada como un archivo, vía `<(some command)`. Por ejemplo, comparar local `/etc/hosts` con uno remoto:
=======
- La salida de un comando puede ser tratado como un archivo con `<(some command)`. Por ejemplo, comparar local `/etc/hosts` con uno remoto:
>>>>>>> 977ae307
```sh
      diff /etc/hosts <(ssh somehost cat /etc/hosts)
```

<<<<<<< HEAD
- Conozca sobre los "here documents" en Bash, como también `cat <<EOF ...`.

- En Bash, redireccionar salida estándar y error estándar, vía: `some-command >logfile 2>&1`. Frecuentemente, para garantizar que un comando no haya dejado abierto un archivo para controlar la entrada estándar, vinculada al terminal en el que te encuentras, también es una buena práctica agregar `</dev/null`.
=======
- Conoce acerca "here documents" en Bash, como `cat <<EOF ...`.

- En Bash, redirecciona salidas y errores estándar con: `some-command >logfile 2>&1`. Frecuentemente, para garantizar que un comando no haya dejado abierto un archivo para controlar la entrada estándar vinculada a la terminal en que te encuentras, es una buena práctica puedes agregar `</dev/null`.
>>>>>>> 977ae307

- Usa `man ascii` para una buena tabla ASCII con valores hexadecimal y decimales. Para información de codificación general, `man unicode`, `man utf-8`, y `man latin1` son de utilidad.

- Use `screen` o [`tmux`](https://tmux.github.io/) para multiplexar la pantalla, especialmente útil en sesiones ssh remotas y para desconectar y reconectar a una sesión. Una alternativa más minimalista para persistencia de la sesión solo sería `dtach`.

<<<<<<< HEAD
- En ssh, saber cómo hacer un port tunnel con `-L` o `-D` (y de vez en cuando `-R`) es útil, Ej. para acceder sitio web desde un servidor remoto.

- Puede ser útil hacer algunas optimizaciones a su configuración ssh; por ejemplo, `~/.ssh/config`, contiene la configuración para evitar desconexiones en ciertos entornos de red, utiliza compresión (cual es útil con scp sobre conexiones con un ancho de banda pequeño), y la multiplexión de canales para el mismo servidor con un archivo de control local:
=======
- En ssh conocer cómo hacer un port tunnel con `-L` o `-D` (y de vez en cuando `-R`) es útil, por ejemplo para acceder sitio web desde un servidor remoto.

- Puede ser útil hacer algunas configuraciones a tu conexión de ssh; por ejemplo `~/.ssh/config` contiene la configuración para evitar desconexiones en ciertos entornos de red, utiliza compresión (lo cual es útil con scp sobre conexiones con un bajo ancho de banda), y la multiplexión de los canales para el mismo servidor con un archivo de control local:
>>>>>>> 977ae307
```
      TCPKeepAlive=yes
      ServerAliveInterval=15
      ServerAliveCountMax=6
      Compression=yes
      ControlMaster auto
      ControlPath /tmp/%r@%h:%p
      ControlPersist yes
```

<<<<<<< HEAD
- Unas pocas otras opciones relevantes para ssh son sensibles en cuanto a seguridad y deben ser usadas con cuidado, Ej. por subnet, host o en redes confiables: `StrictHostKeyChecking=no`, `ForwardAgent=yes`.

- Para obtener permiso sobre un archivo en forma octal, el cual es útil para la configuración del sistema pero no disponible con `ls` y fácil de estropear, use algo como
=======
- Otras opciones relevantes a ssh son sensitivas a la seguridad y deben ser activadas con cuidado, por ejemplo "per subnet", "host" o "in trusted networks: `StrictHostKeyChecking=no`, `ForwardAgent=yes`

- Para obtener permiso sobre un archivo en forma octal, lo cual es útil para la configuración del sistema pero está disponible con `ls` y es fácil de estropear, usa  algo como
>>>>>>> 977ae307
```sh
      stat -c '%A %a %n' /etc/timezone
```

- Para selección interactiva de valores desde la salida de otro comando, use [`percol`](https://github.com/mooz/percol) o [`fzf`](https://github.com/junegunn/fzf).

- Para la interacción con archivos basados en la salida de otro comando (como `git`), use `fpp` ([PathPicker](https://github.com/facebook/PathPicker)).

<<<<<<< HEAD
- Para un servidor web sencillo para todos los archivos en el directorio actual (y subdirectorios), disponible para cualquiera en tu red, use:
=======
- Para un servidor web sencillo para todos los archivos en el directorio actual (y subdirectorios) disponibles para cualquiera en tu red, usa:
>>>>>>> 977ae307
`python -m SimpleHTTPServer 7777` (para el puerto 7777 y Python 2) y `python -m http.server 7777` (para 7777 y Python 3).

- Para ejecutar un comando con privilegios, usa `sudo` (para root) o `sudo -u` (para otro usuario). Usa `su` o `sudo bash` para realmente ejecutar un shell como este usuario. Usa `su -` para simular un login nuevo como root u otro usuario.


## Procesamiento de archivos y datos

<<<<<<< HEAD
- Para localizar un archivo por nombre en el directorio actual, `find . -iname '*something*'` (o similar). Para encontrar un archivo en cualquier lado por nombre, use `locate something` (pero tenga en mente que `updatedb` quizás no haya indexado recientemente los archivos creados).

- Para busqueda general sobre la fuente o archivos de datos (más avanzado que `grep -r`), use [`ag`](https://github.com/ggreer/the_silver_searcher).
=======
- Para localizar un archivo por nombre en el directorio actual usa `find . -iname '*something*'` (o similar). Para encontrar un archivo por nombre en cualquier otro lado usa `locate something` (pero ten en mente que `updatedb` quizás no haya indexado los archivos que han sido recientemente creados).

- Para una búsqueda general de archivos fuente o de datos (más avanzado que `grep -r`), usa [`ag`](https://github.com/ggreer/the_silver_searcher).
>>>>>>> 977ae307

- Para convertir HTML a texto: `lynx -dump -stdin`.

<<<<<<< HEAD
- Para Markdown, HTML, y todos los tipos de conversión de documentos, pruebe [`pandoc`](http://pandoc.org/).
=======
- Para Markdown, HTML, y todos los tipos de conversión de documentos prueba con [`pandoc`](http://pandoc.org/).
>>>>>>> 977ae307

- Si debe manipular XML, `xmlstarlet` es viejo pero bueno.

<<<<<<< HEAD
- Para JSON, use [`jq`](http://stedolan.github.io/jq/).
=======
- Para JSON usa [`jq`](http://stedolan.github.io/jq/).
>>>>>>> 977ae307

- Para archivos Excel o CSV, [csvkit](https://github.com/onyxfish/csvkit) proporciona `in2csv`, `csvcut`, `csvjoin`, `csvgrep`, etc.

- Para Amazon S3, [`s3cmd`](https://github.com/s3tools/s3cmd) es conveniente y [`s4cmd`](https://github.com/bloomreach/s4cmd) es el mas rápido. [`aws`](https://github.com/aws/aws-cli) de Amazon es esencial para otras tareas relacionadas al AWS.

<<<<<<< HEAD
- Conocer acerca de `sort` y `uniq`, incluyendo las opciones de uniq `-u` y `-d` -- ver [one-liners](https://github.com/jlevy/the-art-of-command-line/blob/master/README-es.md#one-liners) más abajo.

- Conocer acerca de `cut`, `paste` y `join` para manipular archivos de texto. Muchas personas usan `cut` pero se olvidan acerca de `join`.

- Conocer acerca de `wc` para contar saltos de línea (`-l`), caracteres (`-m`), palabras (`-w`) y bytes (`-c`).

- Conocer acerca de `tee` para copiar desde el stdin hacia un archivo y también hacia el stdout, así `ls -al | tee file.txt`.

- Sepa que `locale` afecta muchas herramientas de la línea de comandos en forma delicada, incluyendo el orden del ordenamiento (compaginación) y rendimiento. La mayoría de las instalaciones de Linux configuran `LANG` u otras variables de localización para la configuración local como US English. Pero tenga en cuenta que el ordenamiento va a cambiar si cambia `locale`. Y también las rutinas i18n pueden hacer que `sort` u otros comandos se ejecuten *muchas veces* más lentos. En algunas situaciones (tales como la realización de operaciones u operaciones singulares debajo) puede de forma segura ignorar las lentas rutinas i18n por completo y utilizar el sort tradicional basado en byte, usando `export LC_ALL=C`.
=======
- Conoce acerca `sort` y `uniq`, incluyendo opciones de uniq `-u` y `-d` (ver unas líneas más abajo).

- Conoce acerca `cut`, `paste` y `join` para manipular archivos de texto. Muchas personas usan `cut` pero se olvidan acerca de `join`.

- Conoce acerca `wc` para contar nuevas líneas (`-l`), caracteres (`-m`), palabras (`-w`) y bytes (`-c`).

- Conoce acerca `tee` para copiar desde el stdin hacia un archivo y también hacia el stdout, como `ls -al | tee file.txt`.

- Conoce que la localización afecta muchas herramientas de línea de comando en forma delicada, incluyendo el ordenamiento (compaginación) y rendimiento. La mayoría de las instalaciones de Linux configuran `LANG` u otras variables de localización para la configuración local como US English. Pero ten en mente que el ordenamiento puede cambiar si cambia la localización. Y también las rutinas i18n pueden hacer que `sort` u otros comandos se ejecuten más lentamente. En algunas situaciones (tales como la realización de operaciones u operaciones singulares descritas más abajo) puedes ignorar las rutinas i18n por completo y utilizar el sort tradicional basado en bytes, usando `export LC_ALL=C`.
>>>>>>> 977ae307

- Conozca los aspectos básicos de `awk` y `sed` para manejo de datos. Por ejemplo, sumar todos lo números en la tercera columna de un archivo de texto: `awk '{ x += $3 } END { print x }'`. Esto es probablemente 3 veces más rápido y 3 veces más corto que su equivalente en Python.

- Para reemplazar todas las ocurrencias de un string en su lugar, en uno o más archivos:
```sh
      perl -pi.bak -e 's/old-string/new-string/g' my-files-*.txt
```

<<<<<<< HEAD
- Para renombrar varios archivos a la vez de acuerdo a un patrón, usar `rename`. Para renombramientos complejos, [`repren`](https://github.com/jlevy/repren) puede ayudar.
=======
- Para renombrar varios archivos a la vez de acuerdo a un patrón usa `rename`. Para renombramientos complejos, [`repren`](https://github.com/jlevy/repren) puede ayudar.
>>>>>>> 977ae307
```sh
      # Recuperar archivos de respaldo foo.bak -> foo:
      rename 's/\.bak$//' *.bak
      # Renombramiento completo de archivos, carpetas y contenidos foo -> bar:
      repren --full --preserve-case --from foo --to bar .
```

- Usa `shuf` para mezclar o seleccionar líneas aleatorias de un archivo.

<<<<<<< HEAD
- Conozca las opciones de `sort`. Para números, use `-n`, o `-h` para manipulación de números humanamente leíbles (Ej. desde `du -h`). Conozca ecomo trabajan `-t` y `-k`. En particular, este atento a que necesitará escribir `-k1,1` para ordenar por solo el primer campo; `-k1` significa ordenar de acuerdo a toda la línea. Orden estable (`sort -s`) puede ser útil. Por ejemplo, para ordenar primero por el campo 2, luego secundariamente hacerlo por el campo 1, Puedes usar `sort -k1,1 | sort -s -k2,2`.

- Si alguna vez necesita escribir un tab literal en una línea de comandos en Bash (Ej. para el argumento -t para 'sort'), presione **ctrl-v** **[Tab]** o escriba `$'\t'` (el último es mejor porque puede copiarlo/pegarlo).

- Las herramientas estándar para reparar el código fuente son `diff` y `patch`. Ver también `diffstat` para resumen estadístico de una diff. Note que `diff -r` trabaja completamente con directorios. Usar`diff -r tree1 tree2 | diffstat` para un resumen de cambios.
=======
- Conoce las opciones de `sort`. Para números usa `-n`, o `-h` para manipulación de números humanamente leíbles (Ej. desde `du -h`). Conoce el trabajo principal de (`-t` y `-k`). En particular, verifica que necesitas  escribir `-k1,1` para ordenar solo por el primer campo; `-k1` significa ordenar de acuerdo a toda la línea. Orden estable (`sort -s`) puede ser útil. Por ejemplo, para ordenar primero por el campo 2, y luego secundariamente por el campo 1, puedes usar `sort -k1,1 | sort -s -k2,2`.

- Si alguna vez necesitas escribir un tab literal en una línea de comandos en Bash (por ejemplo para el argumento -t de ordenar), presiona **ctrl-v** **[Tab]** o escribe `$'\t'` (El último es mejor porque puedes copiarlo/pegarlo).

- Las herramientas estándar para reparar el código fuente son `diff` y `patch`. Checa también `diffstat` para un resumen estadístico de un diff. Nota que `diff -r` trabaja con directorios por completo. Usa `diff -r tree1 tree2 | diffstat` para el resumen de cambios.
>>>>>>> 977ae307

- Para archivos binarios usa `hd` para sencillos "hex dumps" y `bvi` para edición de binario.

<<<<<<< HEAD
- También para archivos binarios, `strings` (además de `grep`, etc.) permite encontrar fragmentos de texto.

- Para diffs binarias (delta compression), usar `xdelta3`.

- Para convertir la codificación del texto, probar `iconv`. O `uconv` para uso más avanzado; este soporta algunos elementos Unicode avanzados. Por ejemplo, este comando coloca en minúsculas y remueve todas los acentos (expandiéndolos y colocándolos):
=======
- También para archivos binarios, `strings` (además de `grep`, etc.) te permite encontrar "bits" de texto.

- Para diffs binarios (delta compression), usa `xdelta3`.

- Para convertir la codificación del texto, prueba con `iconv` o `uconv` para un uso avanzado, éste soporta algunas cosas de Unicode avanzadas. Por ejemplo, coloca minúsculas y remueve todos los acentos (por expansión y colocándolos a ellos):
>>>>>>> 977ae307
```sh
      uconv -f utf-8 -t utf-8 -x '::Any-Lower; ::Any-NFD; [:Nonspacing Mark:] >; ::Any-NFC; ' < input.txt > output.txt
```

- Para dividir archivos en múltiples partes, consulta `split` (para dividir por tamaño) y `csplit` (para dividir por un patrón).

- Usa `zless`, `zmore`, `zcat`, y `zgrep` para operar sobre archivos comprimidos.


## Depuración del sistema

- Para depuración web, `curl` y `curl -I` son prácticos, o como sus equivalentes `wget`, o el más moderno [`httpie`](https://github.com/jakubroztocil/httpie).

<<<<<<< HEAD
- Para conocer el estado del disco/cpu/red, usar `iostat`, `netstat`, `top` (o el mejor `htop`), y (especialmente) `dstat`. Bueno para recibir una idea rápida de qué está pasando en un sistema.

- Para una visión general en mayor profundidad, usar [`glances`](https://github.com/nicolargo/glances). Este se presenta con varios niveles de estadística en un solo terminal. Muy útil para una verificación rápida de varios subsistemas.

- Para conocer el estado de la memoria, ejecutar y entender la salida de `free` y `vmstat`. En particular, tener en cuenta el valor "cached" es mantenido en memoria por el kernel Linux como un archivo de cache, por lo que efectivamente cuenta como valor para "free".
=======
- Para el estado del disco/cpu/red, usa `iostat`, `netstat`, `top` (o el mejor `htop`), y (especialmente) `dstat`. Es bueno para dar un vistazo rápido de lo que está pasando en tu sistema.

- Para una resumen más profundo usa [`glances`](https://github.com/nicolargo/glances). Éste presenta varios niveles de estadística en un solo terminal. Muy útil para una verificación rápida de varios subsistemas.

- Para conocer el estado de la memoria, ejecuta y entiende la salida de `free` y `vmstat`. En particular, ten en cuenta que el valor "cached" es memoria mantenida por el kernel Linux como un archivo de cache, entonces efectivamente cuenta como valor para "free".
>>>>>>> 977ae307

- El sistema de depuración de Java es harina de otro costal, pero un truco simple en las JSM de Oracle y otros consta en que puedes ejecutar `kill -3 <pid>` y una traza completa y un resumen del montículo "heap summary" (incluyendo del detalle de la colección de basura generacional, la cual puede ser altamente informativa) serán descargados al stderr/logs. Las herramientas `jps`, `jstat`, `jstack`, `jmap` del JDK son útiles. [SJK tools](https://github.com/aragozin/jvm-tools) son más avanzadas.

- Usa `mtr` como un mejor traceroute para identificar los problemas en la red.

<<<<<<< HEAD
- Para examinar por qué el disco está lleno, `ncdu` ahorra tiempo sobre los comandos usuales como `du -sh *`.
=======
- Para mirar porque el disco está lleno, `ncdu` ahorra tiempo en comparación con los comandos usuales como `du -sh *`.
>>>>>>> 977ae307

- Para encontrar cual socket o proceso está utilizando el ancho de banda, pruebe `iftop` o `nethogs`.

<<<<<<< HEAD
- La herramienta `ab` (viene con Apache) es útil para una verificación "rápida y sucia" del rendimiento del servidor web. Para pruebas de carga más complejas, pruebe `siege`.
=======
- La herramienta `ab` (viene con Apache) es útil para una verificación rápida del rendimiento de un servidor web. Para pruebas de carga más complejas prueba `siege`.
>>>>>>> 977ae307

- Para una depuración mas seria de redes, `wireshark`, `tshark`, o `ngrep`.

<<<<<<< HEAD
- Conozca acerca de `strace` y `ltrace`. Estas puede ser de utilidad si un programa está fallando, está suspendido, o está "congelado/colgado/crasheado", y no sabe por qué, o si quieres tener una idea general del rendimiento. Note la opción de elaboración de perfiles, o "profiling", (`-c`), y la habilidad de adjuntar a un proceso en ejecución (`-p`).

- Conozca acerca de `ldd` para verificar librerías compartidas etc.
=======
- Conoce acerca `strace` y `ltrace`. Estas son de utilidad si un programa está fallando, se queda colgado y no conoces por qué, o si quieres tener una idea general acerca del rendimiento. Nota la opción de elaboración de perfiles (`-c`), y la habilidad de adjuntar a un proceso en ejecución (`-p`).

- Conoce acerca `ldd` para verificar librerías compartidas etc.
>>>>>>> 977ae307

- Conoce como conectarse a un proceso en ejecución con `gdb` y obtener su traza de pilas.

<<<<<<< HEAD
- Usar `/proc`. Es extraordinariamente útil algunas veces cuando se depuran problemas en vivo. Ejemplos: `/proc/cpuinfo`, `/proc/xxx/cwd`, `/proc/meminfo`, `/proc/cmdline`, `/proc/xxx/exe`, `/proc/xxx/fd/`, `/proc/xxx/smaps` (donde `xxx` es el id o pid del proceso).

- Cuando se depura porque algo salió mal en el pasado, `sar` puede ser muy útil. Este muestra la estadística histórica en CPU, memoria, red, etc.

- Para análisis de sistemas y de rendimiento más profundos, vea `stap` ([SystemTap](https://sourceware.org/systemtap/wiki)), [`perf`](http://en.wikipedia.org/wiki/Perf_(Linux)), y [`sysdig`](https://github.com/draios/sysdig).

- Confirme en que OS se encuentra con `uname` o `uname -a` (información general en Unix/kernel) o `lsb_release -a` (información en Linux distro).
=======
- Usa `/proc`. Este es extraordinariamente útil para depurar problemas "en vivo". Ejemplos: `/proc/cpuinfo`, `/proc/xxx/cwd`, `/proc/xxx/exe`, `/proc/xxx/fd/`, `/proc/xxx/smaps`.

- Cuando se depura porque algo salió mal en el pasado, `sar` puede ser muy útil. Éste muestra la estadística histórica en CPU, memoria, red, etc.

- Para sistemas y análisis de rendimiento de mayor profundidad, checa `stap` ([SystemTap](https://sourceware.org/systemtap/wiki)), [`perf`](http://en.wikipedia.org/wiki/Perf_(Linux)), y [`sysdig`](https://github.com/draios/sysdig).

- Verifica que OS te encuentras con `uname` o `uname -a` (información general Unix/kernel) o `lsb_release -a` (Linux distro info).
>>>>>>> 977ae307

- Usa `dmesg` siempre que algo actúe raro (esto podría ser problemas con el hardware o driver).


## One-liners

Algunos ejemplos de comandos reunidos:

<<<<<<< HEAD
- Es notablemente útil en ocasiones que pueda realizar intersección, unión, y diferencia de conjuntos de archivos de texto vía `sort`/`uniq`. Suponga `a` y `b` como archivos de texto que son únicos. Esto es rápido, y trabaja con archivos de tamaño arbitrario, hasta varios gigabytes. (Sort no está limitado por la memoria, aunque quizás necesite utilizar la opción `-T` si `/tmp` está en una pequeña partición de raíz.) Vea también la nota acerca de `LC_ALL` y las opciones de `sort`, `-u` (dejado de lado para clarificar más abajo).
=======
- Es bastante útil que en ocasiones realices intersecciones, unión, y diferencies el texto de los archivos con `sort`/`uniq`. Supon que `a` y `b` son archivos de texto únicos. Es rápido y se puede trabajar con archivos de tamaño arbitrario hasta varios gigabytes. (Sort no está limitado por memoria, aunque quizás necesites utilizar la opción `-T` si `/tmp` está en una pequeña partición raíz.) Ver también la nota acerca `LC_ALL` y las opciones de `sort`, `-u` (dejado de lado para clarificar más abajo).
>>>>>>> 977ae307
```sh
      cat a b | sort | uniq > c   # c es a unido con b
      cat a b | sort | uniq -d > c   # c es a intersectado con b
      cat a b b | sort | uniq -u > c   # c es el conjunto diferencia a - b
```

<<<<<<< HEAD
- Usar `grep . *` para examinar visualmente todos los contenidos de todos los archivos en un directorio, por ejemplo, para directorios llenos con parámetros de configuración, como `/sys`, `/proc`, `/etc`.


- Sumar todos los números en la tercera columna de un archivo de texto (esto es probablemente 3 veces más rápido y 3 veces menos código que el equivalente en Python):
=======
- Usa `grep . *` para visualizar el contenido de todos los archivos en un directorio, por ejemplo para directorios llenos de parámetros con configuración, como `/sys`, `/proc`, `/etc`.


- Sumar todos los números en la tercera columna de un archivo de texto (esto es probablemente 3 veces más rápido y 3 veces menor código que la equivalencia en Python):
>>>>>>> 977ae307
```sh
      awk '{ x += $3 } END { print x }' myfile
```

- Si quieres ver tamaños/fechas en un árbol de archivos, el siguiente comando es como hacer un `ls -l` recursivo, pero es más fácil de leer que `ls -lR`:
```sh
      find . -type f -ls
```

<<<<<<< HEAD
- Digamos que tiene un archivo de texto, como un log de un servidor web, y un cierto valor comienza a aparecer en algunas líneas, tales como un parámetro `acct_id` que está presente en la URL. Si quieres un recuento de cuantas peticiones ("request") hay por cada `acct_id`:
=======
- Digamos que tienes un archivo de texto, como un log de un servidor web, y un cierto valor comienza a aparecer en algunas líneas, tales como un parámetro `acct_id` que está presente en el URL. Si quieres un recuento de cuantas peticiones existen por cada `acct_id`:
>>>>>>> 977ae307
```sh
      cat access.log | egrep -o 'acct_id=[0-9]+' | cut -d= -f2 | sort | uniq -c | sort -rn
```

- Ejecuta esta función para obtener un consejo aleatorio desde este documento (analiza el Markdown y extrae un elemento):
```sh
      function taocl() {
        curl -s https://raw.githubusercontent.com/jlevy/the-art-of-command-line/master/README.md |
          pandoc -f markdown -t html |
          xmlstarlet fo --html --dropdtd |
          xmlstarlet sel -t -v "(html/body/ul/li[count(p)>0])[$RANDOM mod last()+1]" |
          xmlstarlet unesc | fmt -80
      }
```


## Oscuro pero útil

- `expr`: ejecuta operaciones aritméticas o booleanas, o evalúa expresiones regulares

- `m4`: procesador de macro sencillo 

- `yes`: imprime un string sin fin

- `cal`: lindo calendario

- `env`: ejecuta un comando (útil en scripts)

- `printenv`: imprime las variables del entorno (útil en depuración y scripts)

- `look`: buscar palabras en inglés (o líneas en un archivo) comenzando con un string

- `cut`, `paste` y `join`: manipulación de datos

<<<<<<< HEAD
- `fmt`: da formato a párrafos de texto

- `pr`: da formato al texto en páginas/columnas

- `fold`: envuelve líneas de texto

- `column`: da formato al texto en columnas o tablas
=======
- `fmt`: Formatea párrafos de texto

- `pr`: Formatea texto en páginas/columnas

- `fold`: Ajusta de líneas de texto

- `column`: Formatea texto en columnas o tablas
>>>>>>> 977ae307

- `expand` y `unexpand`: conversión entre tabuladores y espacios

- `nl`: agrega números de línea

- `seq`: imprime números

- `bc`: calculadora

- `factor`: factorización de enteros

- [`gpg`](https://gnupg.org/): encripta y firma archivos

- `toe`: tabla de información de términos

- `nc`: depuración de la red y transferencia de datos

- `socat`: socket relay y redireccionador de puerto tcp (similar a `netcat`)

- [`slurm`](https://github.com/mattthias/slurm): visualización del tráfico de red

- `dd`: moviliza data entre archivos o dispositivos

- `file`: identifica el tipo de archivo

- `tree`: muestra directorios y subdirectorios como un árbol anidado; parecido a `ls` pero recursivo

- `stat`: información del archivo

- `time`: ejecuta y calcula el tiempo de ejecución de un comando

- `tac`: imprime archivos en forma inversa

<<<<<<< HEAD
- `shuf`: selección aleatoria de líneas de un archivo
=======
- `shuf`: selecciona líneas de forma aleatoria en un archivo
>>>>>>> 977ae307

- `comm`: compara archivos ordenados línea por línea

- `pv`: monitorea el progreso de datos a través de un tubo

- `hd` y `bvi`: descarga o edita archivos binarios

- `strings`: extrae texto desde archivos binarios

- `tr`: traducción o manipulación de caracteres

- `iconv` o `uconv`: conversión de codificaciones de texto

- `split` y `csplit`: división de archivos

- `sponge`: lee todas las entradas antes de escribirlo, útil para vista previa y posterior escritura sobre el mismo archivo, Ej., `grep -v something some-file | sponge some-file`

- `units`: unidades de conversión y cálculos; convierte furlongs por fortnight a twips por blink (ver también `/usr/share/units/definitions.units`)

- `7z`: compresión de archivos de alto nivel

- `ldd`: información de librería dinámica

- `nm`: símbolos de archvios objeto

- `ab`: benchmarking de servidores web

- `strace`: depuración de llamadas del sistema

- `mtr`: mejor traceroute para la depuración de la red

- `cssh`: shell concurrente visual

- `rsync`: sincronización de archivos y carpetas sobre SSH o en sistema de archivos locales

- `wireshark` y `tshark`: captura de paquetes y depuración de la red

- `ngrep`: grep para la capa de la red

- `host` y `dig`: consultas DNS

- `lsof`: descriptor de archivo de procesos e información de socket

- `dstat`: sistema de estadísticas útil

<<<<<<< HEAD
- [`glances`](https://github.com/nicolargo/glances): visión general de multi-subsistemas, de alto nivel

- `iostat`: estadísticas del uso del disco duro

- `mpstat`: estadísticas del uso del CPU
=======
- [`glances`](https://github.com/nicolargo/glances):vistazo de multi-subsistemas de alto nivel
>>>>>>> 977ae307

- `vmstat`: estadísticas del uso de la memoria

- `htop`: versión mejorada de top

- `last`: historial de login

<<<<<<< HEAD
- `w`: quién está autenticado
=======
- `w`: Muestra quien está autenticado
>>>>>>> 977ae307

- `id`: información de identidad de usuario/grupo

- `sar`: estadísticas históricas del sistema

- `iftop` o `nethogs`: utilización de la red por un socket o proceso

- `ss`: estadísticas de socket

- `dmesg`: mensajes de error del arranque y del sistema 

- `hdparm`: manipulación/rendimiento de discos SATA/ATA

- `lsb_release`: información de la distribución de Linux

- `lsblk`: lista de dispositivos de bloque: una vista tipo arbol de sus discos y particiones de disco

- `lshw`, `lscpu`, `lspci`, `lsusb`, `dmidecode`: información de hardware, incluyendo CPU, BIOS, RAID, gráficos, dispositivos, etc
 
- `lsmod` y `modifno`: lista y muestra detalles de los módulos del kernel

- `fortune`, `ddate`, y `sl`: um, bien, depende de si considera las locomotoras de vapor y citas Zippy "útiles"


## Solo para MacOS X

Estos son puntos relevantes *únicamente* para MacOS.

- Administración de paquetes con `brew` (Homebrew) y/o `port` (MacPorts). Estos pueden ser utilizados para instalar en MacOS muchos de los comandos de arriba.

- Copie la salida de cualquier comando en una aplicación de escritorio con `pbcopy` y pegue una entrada con `pbpaste`.

- Para abrir un archivo con una aplicación de escritorio, use `open` o `open -a /Applications/Whatever.app`.

- Spotlight: Busque archivos con `mdfind` y liste metadata (tal como información de foto EXIF) con `mdls`.

<<<<<<< HEAD
- Tenga en cuenta que MacOS está basado en BSD Unix, y muchos comandos (por ejemplo `ps`, `ls`, `tail`, `awk`, `sed`) tienen muchas variaciones discretas respecto de Linux, que está en gran parte influenciado por el sistema Unix V-style y herramientas GNU. Comunmente puede diferenciar al notar que una página man tienen el encabezado "BSD General Commands Manual." En algunos casos versiones GNU pueden ser instaladas también (tales como `gawk` y `gsed` para GNU awk y sed). Si escribe scripts Bash multiplataforma, evite tales comandos (por ejemplo, considere Python o `perl`) o probar cuidadosamente.
=======
- Ten en cuenta que MacOS está basado en BSD Unix y cualquier comando (por ejemplo `ps`, `ls`, `tail`, `awk`, `sed`) tiene sutiles variaciones en comparación con Linux, que está en gran parte influenciado por el sistema Unix V-style y herramientas GNU. Puedes notar la diferencia en las páginas man que tienen el encabezado "BSD General Commands Manual." En algunos casos versiones GNU también pueden ser instaladas, (tales como `gawk` y `gsed` para awk y sed del GNU). Si escribe cross-platform scripts Bash, evita tales comandos (por ejemplo, considera Python o `perl`) o prueba con mucho cuidado.
>>>>>>> 977ae307


## Más recursos

<<<<<<< HEAD
- [awesome-shell](https://github.com/alebcay/awesome-shell): Una lista curada de herramientas y recursos para la shell.
- [Strict mode](http://redsymbol.net/articles/unofficial-bash-strict-mode/) para escribir mejores scripts shell.
=======
- [awesome-shell](https://github.com/alebcay/awesome-shell): Una amplia lista de herramientas shell y recursos.
- [Strict mode](http://redsymbol.net/articles/unofficial-bash-strict-mode/) para escribir mejores script shell.
>>>>>>> 977ae307


## Advertencia

<<<<<<< HEAD
Con la excepción de tareas muy pequeñas, el código está escrito para que otros puedan leerlo. Con el poder llega la responsabilidad. El hecho de que usted *puede* hacer algo en Bash no necesariamente significa que deba hacerlo! ;)
=======
Con excepción de pequeñas tareas, el código está escrito para que otros puedan leerlo. Con el poder llega la responsabilidad. El hecho de que *puedes* hacer algo en Bash no necesariamente significa que debas hacerlo! ;)
>>>>>>> 977ae307


## Licencia

[![Creative Commons License](https://i.creativecommons.org/l/by-sa/4.0/88x31.png)](http://creativecommons.org/licenses/by-sa/4.0/)

Este trabajo está licenciado bajo [Creative Commons Attribution-ShareAlike 4.0 International License](http://creativecommons.org/licenses/by-sa/4.0/).<|MERGE_RESOLUTION|>--- conflicted
+++ resolved
@@ -19,124 +19,70 @@
 
 ![curl -s 'https://raw.githubusercontent.com/jlevy/the-art-of-command-line/master/README.md' | egrep -o '`\w+`' | tr -d '`' | cowsay -W50](cowsay.png)
 
-<<<<<<< HEAD
-La fluidez en el terminal es una destreza a menudo abandonada y considerada arcaica, pero esta mejora su flexibilidad y productividad como ingeniero en formas obvia y sutil. Esta es una selección de notas y consejos al usar el terminal que encontré útiles al trabajar en Linux. Algunos consejos son elementales y algunos bastante específicos, sofisticados u oscuros. Esta página no es larga, pero si usa y recuerda todos los puntos aquí mostrados, usted sabrá un montón.
-=======
-La fluidez en la terminal es una destreza a menudo abandonada y considerada arcaica, pero ésta ayuda a mejorar tu flexibilidad y productividad como ingeniero en formas obvias y sutiles. Esta guía es una selección de notas y consejos para usar la terminal que encontré útiles al trabajar en Linux. Algunos consejos son elementales y otros bastante específicos, sofisticados u oscuros. Esta guía no es larga, pero si usas y recuerdas todos los puntos aquí mostrados, aprenderás un montón.
->>>>>>> 977ae307
+La fluidez en el terminal es una destreza a menudo abandonada y considerada arcaica, pero esta mejora su flexibilidad y productividad como ingeniero en formas obvia y sutil. Esta es una selección de notas y consejos al usar el terminal que encontré útiles al trabajar en Linux. Algunos consejos son elementales y algunos bastante específicos, sofisticados u oscuros. Esta página no es larga, pero sí puedes usar y reordar todos los puntos aquí mostrados, sabrás un montón.
 
 La mayor parte 
 [originalmente](http://www.quora.com/What-are-some-lesser-known-but-useful-Unix-commands)
 [apareció](http://www.quora.com/What-are-the-most-useful-Swiss-army-knife-one-liners-on-Unix)
 en [Quora](http://www.quora.com/What-are-some-time-saving-tips-that-every-Linux-user-should-know),
-<<<<<<< HEAD
-pero debido al interés mostrado, parece que vale la pena usar Github, donde existen personas más talentosas que fácilmente pueden sugerir mejoras. Si ve un error o algo que podría ser mejor, por favor, cree un issue o PR! (Por supuesto revise la sección meta de PRs/issues primero.)
-=======
-pero debido al interés mostrado, parece que vale la pena usar Github, donde existen personas más talentosas, que fácilmente pueden sugerir mejoras. Si ves un error o algo que podría ser mejor, por favor, crea un issue o PR (Por supuesto primero revisa la sección meta de PRs/issues.)
->>>>>>> 977ae307
+pero debido al interés mostrado, parece que vale la pena usar Github, donde existen personas más talentosas que fácilmente pueden sugerir mejoras. Si ve un error o algo que podría ser mejor, por favor, crea un issue o PR! (Por supuesto primero revisa la sección meta de PRs/issues.)
 
 
 ## Meta
 
 Alcance:
 
-<<<<<<< HEAD
-- Esta guía es tanto para el principiante como para el experimentado. Los objetivos son *diversidad* (todo importa), *especificidad* (dar ejemplos concretos del caso más común), y *concisión* (evitar cosas que no son esenciales o insignificantes que pueda buscar en otro lugar fácilmente). Cada consejo es esencial en alguna situación o significativamente ahorra tiempo comparada con otras alternativas.
+- Esta guía es tanto para principiantes como para experimentados. Los objetivos son *diversidad* (todo importa), *especificidad* (dar ejemplos concretos del caso más común), y *concisión* (evitar cosas que no son esenciales o insignificantes que puedas buscar fácilmente en otro lugar). Cada consejo es esencial en alguna situación o significativamente puede ahorrar tiempo comparado con otras alternativas.
 - Esta escrito para Linux, con excepción de la sección "[Solo para MacOS X](#macos-x-only)". Muchos de los otros puntos aplican o pueden ser instalados en otros Unices o MacOS (o incluso Cygwin).
 - Se enfoca en Bash interactivo, aunque muchos de los consejos se aplican para otros shells y al Bash scripting por lo general.
-- Esta incluye tanto comandos "estándar" Unix así como aquellos que requieren la instalación especial de un paquete -- siempre que sea suficientemente importante para ameritar su inclusión.
+- Incluye tanto comandos "estándar" Unix, así como aquellos que requieren la instalación especial de un paquete -- siempre que sea suficientemente importante para ameritar su inclusión.
 
 Notas:
 
-- Para mantener esto en una página, el contenido está incluido implícitamente por referencia. Usted es suficientemente inteligente para ver profundamente los detalles en otros lugares, cuando conoce la idea o comando en Google. Usar `apt-get`/`yum`/`dnf`/`pacman`/`pip`/`brew` (según proceda) para instalar los nuevos programas.
-- Usar [Explainshell](http://explainshell.com/) para obtener detalles de ayuda sobre que comandos, opciones, pipes, etc.
-=======
-- Esta guía está enfocada tanto para principiantes como para experimentados. Los objetivos son *diversidad* (todo importa), *especificidad* (dar ejemplos concretos del caso más común), y *concisión* (evitar cosas que no son esenciales o insignificantes que puedas buscar fácilmente en otro lugar). Cada tip es esencial en alguna situación o puede ayudarte a ahorrar tiempo significativo comparado con otras alternativas
-- Esta escrito para Linux, con excepción de la sección "[Solo para MacOS X](#macos-x-only)". Muchos de los otros puntos aplican o pueden ser instalados en otros Unices o MacOS (o incluso Cygwin).
-- Se enfoca en Bash interactivo, aunque muchos de los consejos se aplican para otros shells y al Bash scripting por lo general.
-- Incluye comandos "estándar" Unix, así como aquellos que requieren la instalación especial de un paquete (siempre que sea suficientemente importante para ameritar su inclusión).
-
-Notas:
-
-- Para mantener esto en una página, el contenido está organizado por referencia. Una vez que conozcas la idea básica, puedes verificar o buscar más información en otros lugares (como Google). Usa `apt-get`/`yum`/`dnf`/`pacman`/`pip`/`brew` (según proceda) para instalar  nuevos programas.
-- Usa [Explainshell](http://explainshell.com/) para obtener ayuda acerca de un comando, opción o pipes.
->>>>>>> 977ae307
+- Para mantener esto en una página, el contenido está incluido implícitamente por referencia. Eres lo suficientemente inteligente para consultar más detalles en otros lugares, cuando conoces la idea o comando con Google. Usa `apt-get`/`yum`/`dnf`/`pacman`/`pip`/`brew` (según proceda) para instalar los nuevos programas.
+- Usa [Explainshell](http://explainshell.com/) para obtener detalles de ayuda sobre que comandos, opciones, pipes, etc.
 
 
 ## Fundamentos
 
-<<<<<<< HEAD
-- Aprenda conocimientos básicos de Bash, de hecho, escriba `man bash` y al menos échele un vistazo a toda la cosa. Es bastante fácil de seguir y no es tan largo. Alternar entre shells puede ser agradable, pero Bash es poderoso y siempre está disponible (conocer *solo* zsh, fish, etc., aunque resulte tentador en tu propia laptop, le restringe en muchas situaciones, tales como el uso de servidores existentes).
-=======
-- Aprende conocimientos básicos de Bash, de hecho escribe `man bash` y verifica el contenido, es bastante fácil de seguir y no es tan largo. Alternar entre shells puede ser agradable, pero Bash es poderoso y siempre está disponible (conocer *solo* zsh, fish, etc., aunque resulte tentador en tu propia laptop, te restringe en muchas situaciones, tales como el uso de servidores existentes).
->>>>>>> 977ae307
-
-- Aprende bien al menos un editor de texto. Idealmente Vim (`vi`), pues realmente no tiene competencia cuando de editar en una termianal se trata (incluso si usas Emacs, un IDE, o un editor alternativo (hipster) moderno la mayor parte del tiempo).
-
-<<<<<<< HEAD
-- Conozca como leer la documentación con `man` (Para curiosos, `man man` lista las secciones enumeradas, ej. 1 es comandos "regulares", 5 son archivos/convenciones, y 8 para administración). Encuentra páginas de man con `apropos`. Sepa que alguno de los comandos no son ejecutables, sino Bash builtins, y que puede obtener ayuda sobre ellos con `help` y `help -d`.
-
-- Aprenda sobre redirección de salida `>`, entrada `<` y pipes `|`. Sepa que `>` sobrescribe el archivo de salida y `>>` añade. Aprenda sobre stdout y stderr.
-
-- Aprenda sobre expansión de archivos glob con `*` (y tal vez `?` y `{`...`}`) y quoting y la diferencia entre dobles `"` y simples `'` quotes. (Ver más en expansión de variables más abajo.)
-=======
-- Conoce como leer la documentación con `man` (Para curiosos, `man man` lista las secciones enumeradas, ej. 1 es comandos "regulares", 5 son archivos/convenciones, y 8 para administración). Encuentra las páginas de man con `apropos`. Fíjate que alguno de los comandos no son ejecutables, pero son "Bash builtins", y puedes aprender de ellos con `help` y `help -d`.
-
-- Aprende sobre redirección de salida `>`, entrada `<` y pipes utilizando `|`. `>` sobrescribe el archivo de salida y `>>` añade. Aprenda sobre stdout y stderr.
-
-- Aprende sobre expansión de archivos glob con `*` (y tal vez `?` y `{`...`}`) y "quoting" y la diferencia entre comillas dobles `"` y simples `'`. (Ver más sobre expansión de variables en las siguientes secciones.)
->>>>>>> 977ae307
-
-- Familiarícese con la administración de trabajo en Bash: `&`, **ctrl-z**, **ctrl-c**, `jobs`, `fg`, `bg`, `kill`, etc.
-
-- Conozca `ssh` y lo básico de autenticación sin contraseña, vía `ssh-agent`, `ssh-add`, etc.
-
-<<<<<<< HEAD
-- Administración de archivos básica: `ls` y `ls -l` (en particular, aprenda el significado de cada columna en `ls -l`), `less`, `head`, `tail` y `tail -f` (o mejor aun, `less +F`), `ln` y `ln -s` (aprenda las diferencias y ventajas entre enlaces hard y soft), `chown`, `chmod`, `du` (para un resumen rápido del uso del disco: `du -hs *`). Para administración de archivos de sistema, `df`, `mount`, `fdisk`, `mkfs`, `lsblk`.
+- Aprende conocimientos básicos de Bash, de hecho, escribe `man bash` y al menos échale un vistazo a todo el asunto. Es bastante fácil de seguir y no es tan largo. Alternar entre shells puede ser agradable, pero Bash es poderoso y siempre está disponible (conocer *solo* zsh, fish, etc., aunque resulte tentador en tu propia laptop, Te restringe en muchas situaciones, tales como el uso de servidores existentes).
+
+- Aprende bien al menos un editor de texto, idealmente Vim (`vi`), como no hay realmente una competencia para la edición aleatoria en un terminal (incluso si usa Emacs, un gran IDE, o un editor alternativo (hipster) moderno la mayor parte del tiempo).
+
+- Conoce como leer la documentación con `man` (Para curiosos, `man man` lista las secciones enumeradas, ej. 1 es comandos "regulares", 5 son archivos/convenciones, y 8 para administración). Encuentra las páginas de man `apropos`. Sepa que alguno de los comandos no son ejecutables, pero son Bash builtins, y que puedes obtener ayuda sobre ellos con `help` y `help -d`.
+
+- Aprende sobre redirección de salida `>`, entrada `<` y pipes utilizando `|`. Conozca que `>` sobrescribe el archivo de salida y `>>` añade. Aprende sobre stdout y stderr.
+
+- Aprende sobre expansión de archivos glob con `*` (y tal vez `?` y `{`...`}`) y quoting y la diferencia entre comillas doble `"` y simple `'`. (Ver más en expansión de variables más abajo.)
+
+- Familiarízate con la administración de trabajo en Bash: `&`, **ctrl-z**, **ctrl-c**, `jobs`, `fg`, `bg`, `kill`, etc.
+
+- Conoce `ssh` y lo básico de autenticación sin contraseña, vía `ssh-agent`, `ssh-add`, etc.
+
+- Administración de archivos básica: `ls` y `ls -l` (en particular, aprende el significado de cada columna en `ls -l`), `less`, `head`, `tail` y `tail -f` (o incluso mejor, `less +F`), `ln` y `ln -s` (aprende las diferencias y ventajas entre enlaces hard y soft), `chown`, `chmod`, `du` (para un resumen rápido del uso del disco: `du -hs *`). Para administración de archivos de sistema, `df`, `mount`, `fdisk`, `mkfs`, `lsblk`.
 
 - Administración básica de redes: `ip` o `ifconfig`, `dig`.
 
-- Conozca bien las expresiones regulares y varias opciones (flags) para `grep`/`egrep`. Las opciones `-i`, `-o`, `-v`, `-A`, `-B` y `-C` son dignas de ser recordadas.
-
-- Aprenda el uso de `apt-get`, `yum`, `dnf` o `pacman` (dependiendo de la distribución "distro") para buscar e instalar paquetes. Y asegúrate que tienes `pip` para instalar herramientas para la línea de comandos basadas en Python (un poco más abajo esta explicado como instalar vía `pip`).
-=======
-- Administración de archivos básica: `ls` y `ls -l` (en particular, aprende el significado de cada columna en `ls -l`), `less`, `head`, `tail` y `tail -f` (o incluso mejor, `less +F`), `ln` y `ln -s` (aprende las diferencias y ventajas entre enlaces hard y soft), `chown`, `chmod`, `du` (para un resumen rápido del uso del disco: `du -hs *`). Para administración de archivos de sistema, `df`, `mount`, `fdisk`, `mkfs`, `lsblk`.
-
-- Administración básica de redes: `ip` o `ifconfig`, `dig`.
-
-- Conoce bien las expresiones regulares y varias opciones (flags) para `grep`/`egrep`. Las opciones `-i`, `-o`, `-v`, `-A`, y `-B` son dignas de ser recordadas.
-
-- Aprende el uso de `apt-get`, `yum`, `dnf` o `pacman` (dependiendo del "distro" que uses) para buscar e instalar paquetes. Y asegúrate que tienes `pip` para instalar la herramienta de línea de comando basada en Python (abajo se explica cómo instalar vía `pip`).
->>>>>>> 977ae307
+- Conoce bien las expresiones regulares y varias opciones (flags) para `grep`/`egrep`. Las opciones `-i`, `-o`, `-v`, `-A`, `-B` y `-C` son dignas de ser recordadas.
+
+- Aprende el uso de `apt-get`, `yum`, `dnf` o `pacman` (dependiendo de la distribución "distro") para buscar e instalar paquetes. Y asegúrate que tienes `pip` para instalar la herramienta de línea de comando basada en Python (un poco más abajo esta explicado como instalar vía `pip`).
 
 
 ## De uso diario
 
 - En Bash, se usa **Tab** para completar los argumentos y **ctrl-r** para buscar a través del historial de comandos.
 
-<<<<<<< HEAD
-- En Bash, se usa **ctrl-w** para borrar la última palabra, y **ctrl-u** para borrar todo el camino hasta el inicio de la línea. Se usa **alt-b** y **alt-f** para moverse entre letras, **ctrl-a** para mover el cursor al principio de la línea,  **ctrl-e** para mover el cursor al final de la línea,  **ctrl-k** para eliminar hasta el final de la línea, **ctrl-l** para limpiar la pantalla. Vea `man readline` para todos los atajos de teclado por defecto en Bash. Son una gran cantidad. Por ejemplo **alt-.** realiza un ciclo a través de los comandos previos, y **alt-*** expande un glob.
-
-- Alternativamente, si ama los atajos de teclado vi-style, use `set -o vi`.
-=======
-- En Bash, se usa **ctrl-w** para borrar la última palabra, y **ctrl-u** para borrar todo hasta el inicio de una línea. Se usa **alt-b** y **alt-f** para moverse una palabra, **ctrl-a** para mover el cursor al principio de la línea,  **ctrl-e** para mover el cursor al final de la línea,  **ctrl-k** para eliminar hasta el final de la línea, **ctrl-l** para limpiar la pantalla. `man readline` muestra todos los atajos del teclado que Bash trae integrado por default, son una gran cantidad. Por ejemplo **alt-.** realiza un ciclo a través de los comandos previos, y **alt-*** expande un glob.
-
-- Alternativamente si amas los atajos de teclado "vi-style", usa `set -o vi`.
->>>>>>> 977ae307
-
-- `history` muestra los últimos comandos. También existen abreviaciones, tales como, `!$` (último argumento) y `!!` último comando, aunque son fácilmente remplazados con **ctrl-r** y **alt-.**.
+- En Bash, se usa **ctrl-w** para borrar la última palabra, y **ctrl-u** para borrar todo hacia atrás hasta el inicio de la línea. Se usa **alt-b** y **alt-f** para moverse entre palabras, **ctrl-a** para mover el cursor al principio de la línea,  **ctrl-e** para mover el cursor al final de la línea,  **ctrl-k** para eliminar hasta el final de la línea, **ctrl-l** para limpiar la pantalla. Ver `man readline` para todos los atajos de teclado por defecto en Bash. Son una gran cantidad. Por ejemplo **alt-.** realiza un ciclo a través de los comandos previos, y **alt-*** expande un glob.
+
+- Alternativamente, si amas los atajos de teclado vi-style, usa `set -o vi`.
+
+- Para ver los últimos comandos, `history`. También existen abreviaciones, tales como, `!$` (último argumento) y `!!` último comando, aunque son fácilmente remplazados con **ctrl-r** y **alt-.**.
 
 - Para volver al directorio de trabajo previo: `cd -`
 
-<<<<<<< HEAD
-- Si está a mitad de camino de escribir un comando pero cambias de opinión, presiona **alt-#** para agregar un `#` al principio y lo agrega como comentario (o use **ctrl-a**, **#**, **enter**). Asi despues puede regresar al comando vía comando `history`.
-
-- Se usa `xargs` (or `parallel`). Esto es muy poderoso. Nota: puede controlar muchos elementos ejecutados por línea (`-L`), también es conocido como paralelismo (`-P`). Si no está seguro de que este sea el camino correcto, use `xargs echo` primero. También, `-I{}` es cómodo. Ejemplos:
-=======
-- Si estás a mitad de camino de escribir un comando pero cambias de opinión, presiona **alt-#** para agregar un `#` al principio, agregándolo como comentario al historial(o usar **ctrl-a**, **#**, **enter**). Luego puedes regresar a este comando vía `history`.
-
-- Usa `xargs` (or `parallel`), son muy poderosos. Nota: puedes controlar cuantos elementos son ejecutados por línea (`-L`), e incluso el paralelismo (`-P`). Si no estás seguro de que estás haciendo las cosas correctamente, primero usa `xargs echo`, (`-I{}` también es práctico). Ejemplos:
->>>>>>> 977ae307
+- Si estás a medio camino al escribir un comando pero cambias de opinión, presiona **alt-#** para agregar un `#` al principio y lo agrega como comentario (o usa **ctrl-a**, **#**, **enter**). Luego puedes regresar a este vía comando `history`.
+
+- Usa `xargs` (o `parallel`). Es muy poderoso. Ten en cuenta que puedes controlar cuántos elementos son ejecutados por línea (`-L`), así como el paralelismo (`-P`). Si no estas seguro de que este haga la cosa correcta, usa `xargs echo` primero. También, `-I{}` es útil. Ejemplos:
 ```bash
       find . -name '*.py' | xargs grep some_function
       cat hosts | xargs -I{} ssh root@{} hostname
@@ -146,77 +92,45 @@
 
 - Usa `pgrep` y `pkill` para encontrar o señalar procesos por su nombre (`-f` es de mucha ayuda).
 
-<<<<<<< HEAD
-- Conozca varias señales que pueda enviar a los procesos. Por ejemplo, para suspender un proceso, use `kill -STOP [pid]`. Para la lista completa, consultar `man 7 signal`.
-
-- Use `nohup` o `disown` si quiere mantener un proceso de fondo corriendo para siempre.
-
-- Verifique que procesos están escuchando vía `netstat -lntp` o `ss -plat` (para TCP; agrega `-u` para UDP).
-=======
 - Conoce las señales que puedes enviar a los procesos. Por ejemplo, para suspender un proceso usa `kill -STOP [pid]`. Con `man 7 signal` puedes ver la lista completa
 
-- Usa `nohup` o `disown` para mantener un proceso corriendo en "background"
-
-- Verifica que procesos están escuchando con `netstat -lntp` o `ss -plat` (para TCP; para UDP agrega `-u`).
->>>>>>> 977ae307
-
-- Consulte también `lsof` para abrir sockets y archivos.
-
-<<<<<<< HEAD
+- Usa `nohup` o `disown` si quieres que un proceso de fondo se mantenga corriendo para siempre.
+
+- Verifica que procesos están escuchando vía `netstat -lntp` o `ss -plat` (para TCP; agrega `-u` para UDP).
+
+- Consulta también `lsof` para abrir sockets y archivos.
+
 - Consulta `uptime` o `w` para conocer cuánto tiempo el sistema ha estado corriendo.
 
-- Usar `alias` para crear atajos para comandos comúnmente usados. Por ejemplo, `alias ll="las -latr"` crea un nuevo alias `ll`.
-
-- En scripts Bash, use `set -x` para depurar la salida. Use el modo estricto cuando se posible. Use `set -e` para abortar en caso de errores. Use `set -o pipefail` también, para ser estrictos sobre los errores (aunque este tema es un poco delicado). Para scripts más complejos, también se puede utilizar `trap`.
-
-- En scripts Bash, subshells (escritos con paréntesis) son maneras convenientes de agrupar los comandos. Un ejemplo común es para moverse temporalmente hacia un directorio diferente del de trabajo, Ej.
-=======
 - Usa `alias` para crear atajos para comandos comúnmente usados. Por ejemplo, `alias ll="las -latr"` crea el alias `ll`
 
-- En scripts Bash, usa `set -x` para depurar la salida. Utiliza el modo estricto cuando se posible. Utiliza `set -e` para abortar en errores. Para ser estrictos sobre los errores utiliza `set -o pipefail` también, (aunque este tema es un poco delicado). Para scripts más complejos, también se puede utilizar `trap`.
-
-- En scripts Bash, subshells (escritos con paréntesis) son maneras convenientes de agrupar comandos. Un ejemplo común es moverse temporalmente hacia un directorio diferente, ejemplo:
->>>>>>> 977ae307
+- En Bash scripts, usa `set -x` para depurar la salida. Usa el modo estricto cuando se posible. Usa `set -e` para abortar en caso de errores. Usa `set -o pipefail` también, para ser estrictos sobre los errores (aunque este tema es un poco delicado). Para scripts más complejos, usa también `trap`.
+
+- En Bash scripts, subshells (escritos con paréntesis) son maneras convenientes para agrupar los comandos. Un ejemplo común es temporalmente moverse hacia un directorio de trabajo diferente, Ej.
 ```bash
       # do something in current dir
       (cd /some/other/dir && other-command)
       # continue in original dir
 ```
 
-- En Bash, nota que hay muchas formas de expansión de variables. Para verificar la existencia de una variable: `${name:?error message}`. Por ejemplo, si un script Bash requiere un único argumento, solo escribe `input_file=${1:?usage: $0 input_file}`. Expansión aritmética: `i=$(( (i + 1) % 5 ))`. Secuencias: `{1..10}`. Reducción de strings: `${var%suffix}` y `${var#prefix}`. Por ejemplo si `var=foo.pdf`, entonces `echo ${var%.pdf}.txt` imprime `foo.txt`.
-
-<<<<<<< HEAD
-- La salida de un comando puede ser tratada como un archivo, vía `<(some command)`. Por ejemplo, comparar local `/etc/hosts` con uno remoto:
-=======
-- La salida de un comando puede ser tratado como un archivo con `<(some command)`. Por ejemplo, comparar local `/etc/hosts` con uno remoto:
->>>>>>> 977ae307
+- En Bash, considera que hay muchas formas de expansión de variables. Verificar la existencia de una variable: `${name:?error message}`. Por ejemplo, si un script Bash requiere un único argumento, solo escribe `input_file=${1:?usage: $0 input_file}`. Expansión aritmética: `i=$(( (i + 1) % 5 ))`. Secuencias: `{1..10}`. Reducción de cadenas de texto: `${var%suffix}` y `${var#prefix}`. Por ejemplo si `var=foo.pdf`, entonces `echo ${var%.pdf}.txt` imprime `foo.txt`.
+
+- La salida de un comando puede ser tratado como un archivo por medio de `<(some command)`. Por ejemplo, comparar el `/etc/hosts` local con uno remoto:
 ```sh
       diff /etc/hosts <(ssh somehost cat /etc/hosts)
 ```
 
-<<<<<<< HEAD
-- Conozca sobre los "here documents" en Bash, como también `cat <<EOF ...`.
-
-- En Bash, redireccionar salida estándar y error estándar, vía: `some-command >logfile 2>&1`. Frecuentemente, para garantizar que un comando no haya dejado abierto un archivo para controlar la entrada estándar, vinculada al terminal en el que te encuentras, también es una buena práctica agregar `</dev/null`.
-=======
-- Conoce acerca "here documents" en Bash, como `cat <<EOF ...`.
-
-- En Bash, redirecciona salidas y errores estándar con: `some-command >logfile 2>&1`. Frecuentemente, para garantizar que un comando no haya dejado abierto un archivo para controlar la entrada estándar vinculada a la terminal en que te encuentras, es una buena práctica puedes agregar `</dev/null`.
->>>>>>> 977ae307
+- Conocer acerca de "here documents" en Bash, como también de `cat <<EOF ...`.
+
+- En Bash, redirecciona ambas la salida estándar y el error estándar, mediante: `some-command >logfile 2>&1`. Frecuentemente, para garantizar que un comando no haya dejado abierto un archivo para controlar la entrada estándar vinculada al terminal en el que te encuentras y también como buena práctica puedes agregar `</dev/null`.
 
 - Usa `man ascii` para una buena tabla ASCII con valores hexadecimal y decimales. Para información de codificación general, `man unicode`, `man utf-8`, y `man latin1` son de utilidad.
 
-- Use `screen` o [`tmux`](https://tmux.github.io/) para multiplexar la pantalla, especialmente útil en sesiones ssh remotas y para desconectar y reconectar a una sesión. Una alternativa más minimalista para persistencia de la sesión solo sería `dtach`.
-
-<<<<<<< HEAD
-- En ssh, saber cómo hacer un port tunnel con `-L` o `-D` (y de vez en cuando `-R`) es útil, Ej. para acceder sitio web desde un servidor remoto.
-
-- Puede ser útil hacer algunas optimizaciones a su configuración ssh; por ejemplo, `~/.ssh/config`, contiene la configuración para evitar desconexiones en ciertos entornos de red, utiliza compresión (cual es útil con scp sobre conexiones con un ancho de banda pequeño), y la multiplexión de canales para el mismo servidor con un archivo de control local:
-=======
-- En ssh conocer cómo hacer un port tunnel con `-L` o `-D` (y de vez en cuando `-R`) es útil, por ejemplo para acceder sitio web desde un servidor remoto.
-
-- Puede ser útil hacer algunas configuraciones a tu conexión de ssh; por ejemplo `~/.ssh/config` contiene la configuración para evitar desconexiones en ciertos entornos de red, utiliza compresión (lo cual es útil con scp sobre conexiones con un bajo ancho de banda), y la multiplexión de los canales para el mismo servidor con un archivo de control local:
->>>>>>> 977ae307
+- Usa `screen` o [`tmux`](https://tmux.github.io/) para multiplexar la pantalla, especialmente útil en sesiones ssh remotas y para desconectar y reconectar a una sesión. Una alternativa más minimalista para persistencia de la sesión solo sería `dtach`.
+
+- En ssh, saber cómo hacer un port tunnel con `-L` o `-D` (y de vez en cuando `-R`) es útil, Ej. para acceder a sitios web desde un servidor remoto.
+
+- Puede ser útil hacer algunas optimizaciones a su configuración ssh; por ejemplo, `~/.ssh/config`, contiene la configuración para evitar desconexiones en ciertos entornos de red, utiliza compresión (cual es útil con scp sobre conexiones con un bajo ancho de banda), y la multiplexión de canales para el mismo servidor con un archivo de control local:
 ```
       TCPKeepAlive=yes
       ServerAliveInterval=15
@@ -227,15 +141,9 @@
       ControlPersist yes
 ```
 
-<<<<<<< HEAD
-- Unas pocas otras opciones relevantes para ssh son sensibles en cuanto a seguridad y deben ser usadas con cuidado, Ej. por subnet, host o en redes confiables: `StrictHostKeyChecking=no`, `ForwardAgent=yes`.
-
-- Para obtener permiso sobre un archivo en forma octal, el cual es útil para la configuración del sistema pero no disponible con `ls` y fácil de estropear, use algo como
-=======
-- Otras opciones relevantes a ssh son sensitivas a la seguridad y deben ser activadas con cuidado, por ejemplo "per subnet", "host" o "in trusted networks: `StrictHostKeyChecking=no`, `ForwardAgent=yes`
-
-- Para obtener permiso sobre un archivo en forma octal, lo cual es útil para la configuración del sistema pero está disponible con `ls` y es fácil de estropear, usa  algo como
->>>>>>> 977ae307
+- Algunas otras opciones relevantes a ssh son sensibles en cuanto a seguridad y deben ser usadas con cuidado, Ej. por subnet, host o en redes confiables: `StrictHostKeyChecking=no`, `ForwardAgent=yes`.
+
+- Para obtener permiso sobre un archivo en forma octal, el cual es útil para la configuración del sistema pero no está disponible con `ls` y fácil de estropear, usa algo como
 ```sh
       stat -c '%A %a %n' /etc/timezone
 ```
@@ -244,82 +152,48 @@
 
 - Para la interacción con archivos basados en la salida de otro comando (como `git`), use `fpp` ([PathPicker](https://github.com/facebook/PathPicker)).
 
-<<<<<<< HEAD
-- Para un servidor web sencillo para todos los archivos en el directorio actual (y subdirectorios), disponible para cualquiera en tu red, use:
-=======
-- Para un servidor web sencillo para todos los archivos en el directorio actual (y subdirectorios) disponibles para cualquiera en tu red, usa:
->>>>>>> 977ae307
+- Para un servidor web sencillo para todos los archivos en el directorio actual (y subdirectorios), disponible para cualquiera en tu red, usa:
 `python -m SimpleHTTPServer 7777` (para el puerto 7777 y Python 2) y `python -m http.server 7777` (para 7777 y Python 3).
 
-- Para ejecutar un comando con privilegios, usa `sudo` (para root) o `sudo -u` (para otro usuario). Usa `su` o `sudo bash` para realmente ejecutar un shell como este usuario. Usa `su -` para simular un login nuevo como root u otro usuario.
+- Para ejecutar un comando con privilegios, usando `sudo` (para root) o `sudo -u` (para otro usuario). Usa `su` o `sudo bash` para realmente ejecutar un shell como este usuario. Usa `su -` para simular un login fresco como root u otro usuario.
 
 
 ## Procesamiento de archivos y datos
 
-<<<<<<< HEAD
-- Para localizar un archivo por nombre en el directorio actual, `find . -iname '*something*'` (o similar). Para encontrar un archivo en cualquier lado por nombre, use `locate something` (pero tenga en mente que `updatedb` quizás no haya indexado recientemente los archivos creados).
-
-- Para busqueda general sobre la fuente o archivos de datos (más avanzado que `grep -r`), use [`ag`](https://github.com/ggreer/the_silver_searcher).
-=======
-- Para localizar un archivo por nombre en el directorio actual usa `find . -iname '*something*'` (o similar). Para encontrar un archivo por nombre en cualquier otro lado usa `locate something` (pero ten en mente que `updatedb` quizás no haya indexado los archivos que han sido recientemente creados).
-
-- Para una búsqueda general de archivos fuente o de datos (más avanzado que `grep -r`), usa [`ag`](https://github.com/ggreer/the_silver_searcher).
->>>>>>> 977ae307
-
-- Para convertir HTML a texto: `lynx -dump -stdin`.
-
-<<<<<<< HEAD
-- Para Markdown, HTML, y todos los tipos de conversión de documentos, pruebe [`pandoc`](http://pandoc.org/).
-=======
-- Para Markdown, HTML, y todos los tipos de conversión de documentos prueba con [`pandoc`](http://pandoc.org/).
->>>>>>> 977ae307
+- Para localizar un archivo por nombre en el directorio actual, `find . -iname '*something*'` (o similar). Para encontrar un archivo en cualquier lado por nombre, usa `locate something` (pero tenga en mente que `updatedb` quizás no haya indexado recientemente los archivos creados).
+
+- Para búsqueda general a través de archivos fuente o de datos (más avanzado que `grep -r`), usa [`ag`](https://github.com/ggreer/the_silver_searcher).
+
+- Para convertir HTML a texto: `lynx -dump -stdin`
+
+- Para Markdown, HTML, y todos los tipos de conversión de documentos, prueba [`pandoc`](http://pandoc.org/).
 
 - Si debe manipular XML, `xmlstarlet` es viejo pero bueno.
 
-<<<<<<< HEAD
-- Para JSON, use [`jq`](http://stedolan.github.io/jq/).
-=======
 - Para JSON usa [`jq`](http://stedolan.github.io/jq/).
->>>>>>> 977ae307
 
 - Para archivos Excel o CSV, [csvkit](https://github.com/onyxfish/csvkit) proporciona `in2csv`, `csvcut`, `csvjoin`, `csvgrep`, etc.
 
 - Para Amazon S3, [`s3cmd`](https://github.com/s3tools/s3cmd) es conveniente y [`s4cmd`](https://github.com/bloomreach/s4cmd) es el mas rápido. [`aws`](https://github.com/aws/aws-cli) de Amazon es esencial para otras tareas relacionadas al AWS.
 
-<<<<<<< HEAD
-- Conocer acerca de `sort` y `uniq`, incluyendo las opciones de uniq `-u` y `-d` -- ver [one-liners](https://github.com/jlevy/the-art-of-command-line/blob/master/README-es.md#one-liners) más abajo.
-
-- Conocer acerca de `cut`, `paste` y `join` para manipular archivos de texto. Muchas personas usan `cut` pero se olvidan acerca de `join`.
-
-- Conocer acerca de `wc` para contar saltos de línea (`-l`), caracteres (`-m`), palabras (`-w`) y bytes (`-c`).
-
-- Conocer acerca de `tee` para copiar desde el stdin hacia un archivo y también hacia el stdout, así `ls -al | tee file.txt`.
-
-- Sepa que `locale` afecta muchas herramientas de la línea de comandos en forma delicada, incluyendo el orden del ordenamiento (compaginación) y rendimiento. La mayoría de las instalaciones de Linux configuran `LANG` u otras variables de localización para la configuración local como US English. Pero tenga en cuenta que el ordenamiento va a cambiar si cambia `locale`. Y también las rutinas i18n pueden hacer que `sort` u otros comandos se ejecuten *muchas veces* más lentos. En algunas situaciones (tales como la realización de operaciones u operaciones singulares debajo) puede de forma segura ignorar las lentas rutinas i18n por completo y utilizar el sort tradicional basado en byte, usando `export LC_ALL=C`.
-=======
-- Conoce acerca `sort` y `uniq`, incluyendo opciones de uniq `-u` y `-d` (ver unas líneas más abajo).
-
-- Conoce acerca `cut`, `paste` y `join` para manipular archivos de texto. Muchas personas usan `cut` pero se olvidan acerca de `join`.
-
-- Conoce acerca `wc` para contar nuevas líneas (`-l`), caracteres (`-m`), palabras (`-w`) y bytes (`-c`).
-
-- Conoce acerca `tee` para copiar desde el stdin hacia un archivo y también hacia el stdout, como `ls -al | tee file.txt`.
+- Conoce acerca de `sort` y `uniq`, incluyendo las opciones de uniq `-u` y `-d` -- ver [one-liners](https://github.com/jlevy/the-art-of-command-line/blob/master/README-es.md#one-liners) más abajo. Ver también `comm`
+
+- Conoce acerca de `cut`, `paste` y `join` para manipular archivos de texto. Muchas personas usan `cut` pero se olvidan acerca de `join`.
+
+- Conoce acerca de `wc` para contar saltos de línea (`-l`), caracteres (`-m`), palabras (`-w`) y bytes (`-c`).
+
+- Conoce acerca de `tee` para copiar desde el stdin hacia un archivo y también hacia el stdout, al igual que en `ls -al | tee file.txt`.
 
 - Conoce que la localización afecta muchas herramientas de línea de comando en forma delicada, incluyendo el ordenamiento (compaginación) y rendimiento. La mayoría de las instalaciones de Linux configuran `LANG` u otras variables de localización para la configuración local como US English. Pero ten en mente que el ordenamiento puede cambiar si cambia la localización. Y también las rutinas i18n pueden hacer que `sort` u otros comandos se ejecuten más lentamente. En algunas situaciones (tales como la realización de operaciones u operaciones singulares descritas más abajo) puedes ignorar las rutinas i18n por completo y utilizar el sort tradicional basado en bytes, usando `export LC_ALL=C`.
->>>>>>> 977ae307
-
-- Conozca los aspectos básicos de `awk` y `sed` para manejo de datos. Por ejemplo, sumar todos lo números en la tercera columna de un archivo de texto: `awk '{ x += $3 } END { print x }'`. Esto es probablemente 3 veces más rápido y 3 veces más corto que su equivalente en Python.
+
+- Conoce los aspectos básicos de `awk` y `sed` para manejo de datos. Por ejemplo, sumar todos lo números en la tercera columna de un archivo de texto: `awk '{ x += $3 } END { print x }'`. Esto es probablemente 3 veces más rápido y 3 veces más corto que su equivalente en Python.
 
 - Para reemplazar todas las ocurrencias de un string en su lugar, en uno o más archivos:
 ```sh
       perl -pi.bak -e 's/old-string/new-string/g' my-files-*.txt
 ```
 
-<<<<<<< HEAD
-- Para renombrar varios archivos a la vez de acuerdo a un patrón, usar `rename`. Para renombramientos complejos, [`repren`](https://github.com/jlevy/repren) puede ayudar.
-=======
-- Para renombrar varios archivos a la vez de acuerdo a un patrón usa `rename`. Para renombramientos complejos, [`repren`](https://github.com/jlevy/repren) puede ayudar.
->>>>>>> 977ae307
+- Para renombrar varios archivos a la vez de acuerdo a un patrón, usa `rename`. Para renombramientos complejos, [`repren`](https://github.com/jlevy/repren) puede ayudar.
 ```sh
       # Recuperar archivos de respaldo foo.bak -> foo:
       rename 's/\.bak$//' *.bak
@@ -329,35 +203,19 @@
 
 - Usa `shuf` para mezclar o seleccionar líneas aleatorias de un archivo.
 
-<<<<<<< HEAD
-- Conozca las opciones de `sort`. Para números, use `-n`, o `-h` para manipulación de números humanamente leíbles (Ej. desde `du -h`). Conozca ecomo trabajan `-t` y `-k`. En particular, este atento a que necesitará escribir `-k1,1` para ordenar por solo el primer campo; `-k1` significa ordenar de acuerdo a toda la línea. Orden estable (`sort -s`) puede ser útil. Por ejemplo, para ordenar primero por el campo 2, luego secundariamente hacerlo por el campo 1, Puedes usar `sort -k1,1 | sort -s -k2,2`.
-
-- Si alguna vez necesita escribir un tab literal en una línea de comandos en Bash (Ej. para el argumento -t para 'sort'), presione **ctrl-v** **[Tab]** o escriba `$'\t'` (el último es mejor porque puede copiarlo/pegarlo).
-
-- Las herramientas estándar para reparar el código fuente son `diff` y `patch`. Ver también `diffstat` para resumen estadístico de una diff. Note que `diff -r` trabaja completamente con directorios. Usar`diff -r tree1 tree2 | diffstat` para un resumen de cambios.
-=======
-- Conoce las opciones de `sort`. Para números usa `-n`, o `-h` para manipulación de números humanamente leíbles (Ej. desde `du -h`). Conoce el trabajo principal de (`-t` y `-k`). En particular, verifica que necesitas  escribir `-k1,1` para ordenar solo por el primer campo; `-k1` significa ordenar de acuerdo a toda la línea. Orden estable (`sort -s`) puede ser útil. Por ejemplo, para ordenar primero por el campo 2, y luego secundariamente por el campo 1, puedes usar `sort -k1,1 | sort -s -k2,2`.
-
-- Si alguna vez necesitas escribir un tab literal en una línea de comandos en Bash (por ejemplo para el argumento -t de ordenar), presiona **ctrl-v** **[Tab]** o escribe `$'\t'` (El último es mejor porque puedes copiarlo/pegarlo).
-
-- Las herramientas estándar para reparar el código fuente son `diff` y `patch`. Checa también `diffstat` para un resumen estadístico de un diff. Nota que `diff -r` trabaja con directorios por completo. Usa `diff -r tree1 tree2 | diffstat` para el resumen de cambios.
->>>>>>> 977ae307
-
-- Para archivos binarios usa `hd` para sencillos "hex dumps" y `bvi` para edición de binario.
-
-<<<<<<< HEAD
+- Conoce las opciones de `sort`. Para números, usa `-n`, o `-h` para manipulación de números humanamente leíbles (Ej. desde `du -h`). Conoce el trabajo principal de (`-t` y `-k`). En particular, esta atento que lo necesitas  escribir`-k1,1` para ordenar por solo el primer campo; `-k1` significa ordenar de acuerdo a toda la línea. Orden estable (`sort -s`) puede ser útil. Por ejemplo, para organizar el primer por el campo 2, entonces secundariamente hacerlo por el campo 1, Puedes usar `sort -k1,1 | sort -s -k2,2`.
+
+- Si alguna vez necesitas escribir un tab literal en una línea de comandos en Bash (Ej. para el argumento -t de ordenar), presiona **ctrl-v** **[Tab]** o escribe `$'\t'` (El último es mejor porque puedes copiarlo/pegarlo).
+
+- Las herramientas estándar para reparar el código fuente son `diff` y `patch`. Consulta también `diffstat` para resumen estadístico de una diff. Considera `diff -r` trabaja con directorios por completo. Usa `diff -r tree1 tree2 | diffstat` para el resumen de cambios.
+
+- Para archivos binarios, usa `hd` para volcados hexdecimales simples y `bvi` para edición de binario.
+
 - También para archivos binarios, `strings` (además de `grep`, etc.) permite encontrar fragmentos de texto.
 
-- Para diffs binarias (delta compression), usar `xdelta3`.
-
-- Para convertir la codificación del texto, probar `iconv`. O `uconv` para uso más avanzado; este soporta algunos elementos Unicode avanzados. Por ejemplo, este comando coloca en minúsculas y remueve todas los acentos (expandiéndolos y colocándolos):
-=======
-- También para archivos binarios, `strings` (además de `grep`, etc.) te permite encontrar "bits" de texto.
-
-- Para diffs binarios (delta compression), usa `xdelta3`.
-
-- Para convertir la codificación del texto, prueba con `iconv` o `uconv` para un uso avanzado, éste soporta algunas cosas de Unicode avanzadas. Por ejemplo, coloca minúsculas y remueve todos los acentos (por expansión y colocándolos a ellos):
->>>>>>> 977ae307
+- Para diffs binaria (compresión delta), usa `xdelta3`.
+
+- Para convertir la codificación del texto, probar `iconv`. O `uconv` para uso más avanzado; este soporta algunos elementos Unicode avanzados. Por ejemplo, este comando coloca en minúsculas y remueve todas los acentos (por su expansión y colocándolos):
 ```sh
       uconv -f utf-8 -t utf-8 -x '::Any-Lower; ::Any-NFD; [:Nonspacing Mark:] >; ::Any-NFC; ' < input.txt > output.txt
 ```
@@ -371,69 +229,37 @@
 
 - Para depuración web, `curl` y `curl -I` son prácticos, o como sus equivalentes `wget`, o el más moderno [`httpie`](https://github.com/jakubroztocil/httpie).
 
-<<<<<<< HEAD
-- Para conocer el estado del disco/cpu/red, usar `iostat`, `netstat`, `top` (o el mejor `htop`), y (especialmente) `dstat`. Bueno para recibir una idea rápida de qué está pasando en un sistema.
-
-- Para una visión general en mayor profundidad, usar [`glances`](https://github.com/nicolargo/glances). Este se presenta con varios niveles de estadística en un solo terminal. Muy útil para una verificación rápida de varios subsistemas.
-
-- Para conocer el estado de la memoria, ejecutar y entender la salida de `free` y `vmstat`. En particular, tener en cuenta el valor "cached" es mantenido en memoria por el kernel Linux como un archivo de cache, por lo que efectivamente cuenta como valor para "free".
-=======
-- Para el estado del disco/cpu/red, usa `iostat`, `netstat`, `top` (o el mejor `htop`), y (especialmente) `dstat`. Es bueno para dar un vistazo rápido de lo que está pasando en tu sistema.
-
-- Para una resumen más profundo usa [`glances`](https://github.com/nicolargo/glances). Éste presenta varios niveles de estadística en un solo terminal. Muy útil para una verificación rápida de varios subsistemas.
-
-- Para conocer el estado de la memoria, ejecuta y entiende la salida de `free` y `vmstat`. En particular, ten en cuenta que el valor "cached" es memoria mantenida por el kernel Linux como un archivo de cache, entonces efectivamente cuenta como valor para "free".
->>>>>>> 977ae307
+- Para conocer el estado del disco/cpu/red, usa `iostat`, `netstat`, `top` (o el mejor `htop`), y (especialmente) `dstat`. Bueno para recibir una idea rápida de qué está pasando con un sistema.
+
+- Para una visión general en mayor profundidad, usa [`glances`](https://github.com/nicolargo/glances). Este se presenta con varios niveles de estadística en un solo terminal. Muy útil para una verificación rápida de varios subsistemas.
+
+- Para conocer el estado de la memoria, ejecuta y entiende la salida de `free` y `vmstat`. En particular, ten en cuenta que el valor "cached" es mantenido en memoria por el kernel de Linux como un archivo de cache, por lo que efectivamente cuenta como valor para "free".
 
 - El sistema de depuración de Java es harina de otro costal, pero un truco simple en las JSM de Oracle y otros consta en que puedes ejecutar `kill -3 <pid>` y una traza completa y un resumen del montículo "heap summary" (incluyendo del detalle de la colección de basura generacional, la cual puede ser altamente informativa) serán descargados al stderr/logs. Las herramientas `jps`, `jstat`, `jstack`, `jmap` del JDK son útiles. [SJK tools](https://github.com/aragozin/jvm-tools) son más avanzadas.
 
 - Usa `mtr` como un mejor traceroute para identificar los problemas en la red.
 
-<<<<<<< HEAD
-- Para examinar por qué el disco está lleno, `ncdu` ahorra tiempo sobre los comandos usuales como `du -sh *`.
-=======
-- Para mirar porque el disco está lleno, `ncdu` ahorra tiempo en comparación con los comandos usuales como `du -sh *`.
->>>>>>> 977ae307
-
-- Para encontrar cual socket o proceso está utilizando el ancho de banda, pruebe `iftop` o `nethogs`.
-
-<<<<<<< HEAD
-- La herramienta `ab` (viene con Apache) es útil para una verificación "rápida y sucia" del rendimiento del servidor web. Para pruebas de carga más complejas, pruebe `siege`.
-=======
+- Para examinar por qué el disco está lleno, `ncdu` ahorra tiempo en comparación con los comandos usuales como `du -sh *`.
+
+- Para encontrar cual socket o proceso está utilizando el ancho de banda, prueba `iftop` o `nethogs`.
+
 - La herramienta `ab` (viene con Apache) es útil para una verificación rápida del rendimiento de un servidor web. Para pruebas de carga más complejas prueba `siege`.
->>>>>>> 977ae307
 
 - Para una depuración mas seria de redes, `wireshark`, `tshark`, o `ngrep`.
 
-<<<<<<< HEAD
-- Conozca acerca de `strace` y `ltrace`. Estas puede ser de utilidad si un programa está fallando, está suspendido, o está "congelado/colgado/crasheado", y no sabe por qué, o si quieres tener una idea general del rendimiento. Note la opción de elaboración de perfiles, o "profiling", (`-c`), y la habilidad de adjuntar a un proceso en ejecución (`-p`).
-
-- Conozca acerca de `ldd` para verificar librerías compartidas etc.
-=======
-- Conoce acerca `strace` y `ltrace`. Estas son de utilidad si un programa está fallando, se queda colgado y no conoces por qué, o si quieres tener una idea general acerca del rendimiento. Nota la opción de elaboración de perfiles (`-c`), y la habilidad de adjuntar a un proceso en ejecución (`-p`).
+- Conoce acerca de `strace` y `ltrace`. Estas puede ser de utilidad si un programa está fallando, suspendido, o colgado, y no sabe por qué, o si quieres tener una idea general del rendimiento. Considera la opción de elaboración de perfiles (`-c`), y la habilidad de adjuntar a un proceso en ejecución (`-p`).
 
 - Conoce acerca `ldd` para verificar librerías compartidas etc.
->>>>>>> 977ae307
 
 - Conoce como conectarse a un proceso en ejecución con `gdb` y obtener su traza de pilas.
 
-<<<<<<< HEAD
-- Usar `/proc`. Es extraordinariamente útil algunas veces cuando se depuran problemas en vivo. Ejemplos: `/proc/cpuinfo`, `/proc/xxx/cwd`, `/proc/meminfo`, `/proc/cmdline`, `/proc/xxx/exe`, `/proc/xxx/fd/`, `/proc/xxx/smaps` (donde `xxx` es el id o pid del proceso).
+- Usa `/proc`. Es extraordinariamente útil algunas veces cuando se depuran problemas en vivo. Ejemplos: `/proc/cpuinfo`, `/proc/xxx/cwd`, `/proc/meminfo`, `/proc/cmdline`, `/proc/xxx/exe`, `/proc/xxx/fd/`, `/proc/xxx/smaps` (donde `xxx` es el id o pid del proceso).
 
 - Cuando se depura porque algo salió mal en el pasado, `sar` puede ser muy útil. Este muestra la estadística histórica en CPU, memoria, red, etc.
 
-- Para análisis de sistemas y de rendimiento más profundos, vea `stap` ([SystemTap](https://sourceware.org/systemtap/wiki)), [`perf`](http://en.wikipedia.org/wiki/Perf_(Linux)), y [`sysdig`](https://github.com/draios/sysdig).
-
-- Confirme en que OS se encuentra con `uname` o `uname -a` (información general en Unix/kernel) o `lsb_release -a` (información en Linux distro).
-=======
-- Usa `/proc`. Este es extraordinariamente útil para depurar problemas "en vivo". Ejemplos: `/proc/cpuinfo`, `/proc/xxx/cwd`, `/proc/xxx/exe`, `/proc/xxx/fd/`, `/proc/xxx/smaps`.
-
-- Cuando se depura porque algo salió mal en el pasado, `sar` puede ser muy útil. Éste muestra la estadística histórica en CPU, memoria, red, etc.
-
-- Para sistemas y análisis de rendimiento de mayor profundidad, checa `stap` ([SystemTap](https://sourceware.org/systemtap/wiki)), [`perf`](http://en.wikipedia.org/wiki/Perf_(Linux)), y [`sysdig`](https://github.com/draios/sysdig).
-
-- Verifica que OS te encuentras con `uname` o `uname -a` (información general Unix/kernel) o `lsb_release -a` (Linux distro info).
->>>>>>> 977ae307
+- Para sistemas y análisis de rendimiento de mayor profundidad, examina `stap` ([SystemTap](https://sourceware.org/systemtap/wiki)), [`perf`](http://en.wikipedia.org/wiki/Perf_(Linux)), y [`sysdig`](https://github.com/draios/sysdig).
+
+- Comprueba en que OS se encuentra con `uname` o `uname -a` (información general en Unix/kernel) o `lsb_release -a` (información en Linux distro).
 
 - Usa `dmesg` siempre que algo actúe raro (esto podría ser problemas con el hardware o driver).
 
@@ -442,42 +268,27 @@
 
 Algunos ejemplos de comandos reunidos:
 
-<<<<<<< HEAD
-- Es notablemente útil en ocasiones que pueda realizar intersección, unión, y diferencia de conjuntos de archivos de texto vía `sort`/`uniq`. Suponga `a` y `b` como archivos de texto que son únicos. Esto es rápido, y trabaja con archivos de tamaño arbitrario, hasta varios gigabytes. (Sort no está limitado por la memoria, aunque quizás necesite utilizar la opción `-T` si `/tmp` está en una pequeña partición de raíz.) Vea también la nota acerca de `LC_ALL` y las opciones de `sort`, `-u` (dejado de lado para clarificar más abajo).
-=======
-- Es bastante útil que en ocasiones realices intersecciones, unión, y diferencies el texto de los archivos con `sort`/`uniq`. Supon que `a` y `b` son archivos de texto únicos. Es rápido y se puede trabajar con archivos de tamaño arbitrario hasta varios gigabytes. (Sort no está limitado por memoria, aunque quizás necesites utilizar la opción `-T` si `/tmp` está en una pequeña partición raíz.) Ver también la nota acerca `LC_ALL` y las opciones de `sort`, `-u` (dejado de lado para clarificar más abajo).
->>>>>>> 977ae307
+- Es notablemente útil en ocasiones que pueda realizar intersección, unión, y diferencia de conjuntos de archivos de texto vía `sort`/`uniq`. Suponga que `a` y `b` como archivos de texto que son únicos. Esto es rápido, y trabaja con archivos de tamaño arbitrario, hasta varios gigabytes. (Sort no está limitado por la memoria, aunque quizás necesite utilizar la opción `-T` si `/tmp` está en una pequeña partición de raíz.) Consulta también la nota acerca de `LC_ALL` y las opciones de `sort`, `-u` (dejado de lado para clarificar más abajo).
 ```sh
       cat a b | sort | uniq > c   # c es a unido con b
       cat a b | sort | uniq -d > c   # c es a intersectado con b
       cat a b b | sort | uniq -u > c   # c es el conjunto diferencia a - b
 ```
 
-<<<<<<< HEAD
-- Usar `grep . *` para examinar visualmente todos los contenidos de todos los archivos en un directorio, por ejemplo, para directorios llenos con parámetros de configuración, como `/sys`, `/proc`, `/etc`.
+- Usa `grep . *` para examinar visualmente todo el contenido de todos los archivos de un directorio, Ej. para directorios llenos con ajustes de configuración, como `/sys`, `/proc`, `/etc`.
 
 
 - Sumar todos los números en la tercera columna de un archivo de texto (esto es probablemente 3 veces más rápido y 3 veces menos código que el equivalente en Python):
-=======
-- Usa `grep . *` para visualizar el contenido de todos los archivos en un directorio, por ejemplo para directorios llenos de parámetros con configuración, como `/sys`, `/proc`, `/etc`.
-
-
-- Sumar todos los números en la tercera columna de un archivo de texto (esto es probablemente 3 veces más rápido y 3 veces menor código que la equivalencia en Python):
->>>>>>> 977ae307
 ```sh
       awk '{ x += $3 } END { print x }' myfile
 ```
 
-- Si quieres ver tamaños/fechas en un árbol de archivos, el siguiente comando es como hacer un `ls -l` recursivo, pero es más fácil de leer que `ls -lR`:
+- Si quiere examinar tamaños/fechas en un árbol de archivos, esto es como un `ls -l` recursivo pero es más fácil de leer que `ls -lR`:
 ```sh
       find . -type f -ls
 ```
 
-<<<<<<< HEAD
-- Digamos que tiene un archivo de texto, como un log de un servidor web, y un cierto valor comienza a aparecer en algunas líneas, tales como un parámetro `acct_id` que está presente en la URL. Si quieres un recuento de cuantas peticiones ("request") hay por cada `acct_id`:
-=======
-- Digamos que tienes un archivo de texto, como un log de un servidor web, y un cierto valor comienza a aparecer en algunas líneas, tales como un parámetro `acct_id` que está presente en el URL. Si quieres un recuento de cuantas peticiones existen por cada `acct_id`:
->>>>>>> 977ae307
+- Digamos que tiene un archivo de texto, como un log de un servidor web, y un cierto valor comienza a aparecer en algunas líneas, tales como un parámetro `acct_id` que está presente en la URL. Si quieres un recuento de cuantas peticiones por cada `acct_id`:
 ```sh
       cat access.log | egrep -o 'acct_id=[0-9]+' | cut -d= -f2 | sort | uniq -c | sort -rn
 ```
@@ -496,7 +307,7 @@
 
 ## Oscuro pero útil
 
-- `expr`: ejecuta operaciones aritméticas o booleanas, o evalúa expresiones regulares
+- `expr`: ejecuta operaciones aritméticas o booleanas o evalúa expresiones regulares
 
 - `m4`: procesador de macro sencillo 
 
@@ -512,23 +323,13 @@
 
 - `cut`, `paste` y `join`: manipulación de datos
 
-<<<<<<< HEAD
-- `fmt`: da formato a párrafos de texto
-
-- `pr`: da formato al texto en páginas/columnas
-
-- `fold`: envuelve líneas de texto
-
-- `column`: da formato al texto en columnas o tablas
-=======
-- `fmt`: Formatea párrafos de texto
-
-- `pr`: Formatea texto en páginas/columnas
-
-- `fold`: Ajusta de líneas de texto
-
-- `column`: Formatea texto en columnas o tablas
->>>>>>> 977ae307
+- `fmt`: formatea los párrafos de texto
+
+- `pr`: formatea el texto en páginas/columnas
+
+- `fold`: ajusta de líneas de texto
+
+- `column`: formatea el texto en columnas o tablas
 
 - `expand` y `unexpand`: conversión entre tabuladores y espacios
 
@@ -550,7 +351,7 @@
 
 - [`slurm`](https://github.com/mattthias/slurm): visualización del tráfico de red
 
-- `dd`: moviliza data entre archivos o dispositivos
+- `dd`: moviliza datos entre archivos o dispositivos
 
 - `file`: identifica el tipo de archivo
 
@@ -562,11 +363,7 @@
 
 - `tac`: imprime archivos en forma inversa
 
-<<<<<<< HEAD
 - `shuf`: selección aleatoria de líneas de un archivo
-=======
-- `shuf`: selecciona líneas de forma aleatoria en un archivo
->>>>>>> 977ae307
 
 - `comm`: compara archivos ordenados línea por línea
 
@@ -612,15 +409,11 @@
 
 - `dstat`: sistema de estadísticas útil
 
-<<<<<<< HEAD
 - [`glances`](https://github.com/nicolargo/glances): visión general de multi-subsistemas, de alto nivel
 
 - `iostat`: estadísticas del uso del disco duro
 
 - `mpstat`: estadísticas del uso del CPU
-=======
-- [`glances`](https://github.com/nicolargo/glances):vistazo de multi-subsistemas de alto nivel
->>>>>>> 977ae307
 
 - `vmstat`: estadísticas del uso de la memoria
 
@@ -628,11 +421,7 @@
 
 - `last`: historial de login
 
-<<<<<<< HEAD
 - `w`: quién está autenticado
-=======
-- `w`: Muestra quien está autenticado
->>>>>>> 977ae307
 
 - `id`: información de identidad de usuario/grupo
 
@@ -669,31 +458,18 @@
 
 - Spotlight: Busque archivos con `mdfind` y liste metadata (tal como información de foto EXIF) con `mdls`.
 
-<<<<<<< HEAD
-- Tenga en cuenta que MacOS está basado en BSD Unix, y muchos comandos (por ejemplo `ps`, `ls`, `tail`, `awk`, `sed`) tienen muchas variaciones discretas respecto de Linux, que está en gran parte influenciado por el sistema Unix V-style y herramientas GNU. Comunmente puede diferenciar al notar que una página man tienen el encabezado "BSD General Commands Manual." En algunos casos versiones GNU pueden ser instaladas también (tales como `gawk` y `gsed` para GNU awk y sed). Si escribe scripts Bash multiplataforma, evite tales comandos (por ejemplo, considere Python o `perl`) o probar cuidadosamente.
-=======
-- Ten en cuenta que MacOS está basado en BSD Unix y cualquier comando (por ejemplo `ps`, `ls`, `tail`, `awk`, `sed`) tiene sutiles variaciones en comparación con Linux, que está en gran parte influenciado por el sistema Unix V-style y herramientas GNU. Puedes notar la diferencia en las páginas man que tienen el encabezado "BSD General Commands Manual." En algunos casos versiones GNU también pueden ser instaladas, (tales como `gawk` y `gsed` para awk y sed del GNU). Si escribe cross-platform scripts Bash, evita tales comandos (por ejemplo, considera Python o `perl`) o prueba con mucho cuidado.
->>>>>>> 977ae307
+- Ten en cuenta que MacOS está basado en BSD Unix, y muchos comandos (por ejemplo `ps`, `ls`, `tail`, `awk`, `sed`) tiene sutiles variaciones en comparación con Linux, que está en gran parte influenciado por el sistema Unix V-style y herramientas GNU. Comunmente se puede diferenciar al notar que una página man tienen el encabezado "BSD General Commands Manual." En algunos casos versiones GNU pueden ser instaladas también (tales como `gawk` y `gsed` para GNU awk y sed). Si escribe Bash scripts multiplataforma, evite tales comandos (por ejemplo, considere Python o `perl`) o prueba cuidadosamente.
 
 
 ## Más recursos
 
-<<<<<<< HEAD
-- [awesome-shell](https://github.com/alebcay/awesome-shell): Una lista curada de herramientas y recursos para la shell.
-- [Strict mode](http://redsymbol.net/articles/unofficial-bash-strict-mode/) para escribir mejores scripts shell.
-=======
-- [awesome-shell](https://github.com/alebcay/awesome-shell): Una amplia lista de herramientas shell y recursos.
+- [awesome-shell](https://github.com/alebcay/awesome-shell): Una lista curada de herramientas shell y recursos.
 - [Strict mode](http://redsymbol.net/articles/unofficial-bash-strict-mode/) para escribir mejores script shell.
->>>>>>> 977ae307
 
 
 ## Advertencia
 
-<<<<<<< HEAD
-Con la excepción de tareas muy pequeñas, el código está escrito para que otros puedan leerlo. Con el poder llega la responsabilidad. El hecho de que usted *puede* hacer algo en Bash no necesariamente significa que deba hacerlo! ;)
-=======
-Con excepción de pequeñas tareas, el código está escrito para que otros puedan leerlo. Con el poder llega la responsabilidad. El hecho de que *puedes* hacer algo en Bash no necesariamente significa que debas hacerlo! ;)
->>>>>>> 977ae307
+Con la excepción de tareas muy pequeñas, el código está escrito para que otros puedan leerlo. Con el poder llega la responsabilidad. El hecho de que *puedes* hacer algo en Bash no necesariamente significa que deba hacerlo! ;)
 
 
 ## Licencia
